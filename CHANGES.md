--- conflicted
+++ resolved
@@ -13,11 +13,8 @@
 - #1306 added option `notification_delay`
 - #1305 added value 'all' for 'show_desktop_notifications' to notifiy even if converse.js is open
 - #1312 Error `unrecognized expression` in Safari
-<<<<<<< HEAD
+- #1318 added values 'on' and 'off' for 'trusted' option which removes the "This is a trusted device" checkbox from the login form
 - #1319 Implement sending of presences according to XEP-0319: Last User Interaction in Presence
-=======
-- #1318 added values 'on' and 'off' for 'trusted' option which removes the "This is a trusted device" checkbox from the login form
->>>>>>> 4b7d18f4
 
 ## 4.0.4 (2018-10-29)
 
