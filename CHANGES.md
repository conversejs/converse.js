# Changelog

## 4.0.5 (Unreleased)

- `FATAL: TypeError: Cannot read property 'extend' of undefined` when using `embedded` view mode.
- default paths in converse-notifications.js are now relative
- #1188 Feature request: drag and drop file to HTTP Upload
- #1268 Switch from SASS variables to CSS custom properties
- #1278 Replace the default avatar with a SVG version
<<<<<<< HEAD
- #1033 Setting show_send_button to true didn't work
=======
- #1306 added option `notification_delay`

>>>>>>> 1bdb1716
## 4.0.4 (2018-10-29)

- Use [Lerna](https://lernajs.io/) to create the @converse/headless package
- Use ES2015 modules instead of UMD.
- #1252 Correctly reflect the state in bookmark icon title.
- #1257 Prefer 'probably' over 'maybe' when evaluating audio play support.
- #1259 Don't inform of affiliation change after user leaves MUC
- #1261 File upload not working
- #1264 Right Align badges of room occupants
- #1272 Hiding MUC occupants leaves a blank space
- #1278 Replace the default avatar with a SVG version

## 4.0.3 (2018-10-22)

- New translations: Arabic, Basque, Czech, French, German, Hungarian, Japanese, Norwegian Bokmål, Polish, Romanian, Spanish
- Bugfix. Converse continuously publishes an empty OMEMO devicelist for itself
- Bugfix. Handler not triggered when submitting MUC password form 2nd time
- Bugfix. MUC features weren't being refreshed when saving the config form
- Don't show duplicate notification messages
- New config setting [show_images_inline](https://conversejs.org/docs/html/configuration.html#show-images-inline)
- Disable OMEMO when the user has indicated that Converse is running on an untrusted device.
- #537 Render `xmpp:` URI as link
- #1058 Send an inactive chat state notification when the user switches to another tab
- #1062 Collapse multiple join/leave messages into one
- #1063 URLs in the topic / subject are not clickable
- #1140 Add support for destroyed chatrooms
- #1169 Non-joined participants display an unwanted status message
- #1185 Added Contact still shown as pending
- #1190 MUC Participants column disappears in certain viewport widths
- #1193 OMEMO messages without a `<body>` fallback are ignored
- #1199 Can't get back from to login screen from registration screen
- #1204 Link encoding issue
- #1209 Bring color codes of users' status in line with other clients
- #1214 Setting `allow_contact_requests` to `false` has no effect
- #1221 Avoid creating a headlines box if we don't have anything to show inside it
- #1222 Adding a bookmark should prefill the room name
- #1228 Converse automatically visits links (to try and determine whether they're images to show inline)

## 4.0.2 (2018-10-02)

- M4A and WEBM files, when sent as XEP-0066 Out of Band Data, are now playable directly in chat
- Updated French and Spanish translations
- Two new languages supported, [Hindi](https://hosted.weblate.org/languages/hi/conversejs/) and [Romanian](https://hosted.weblate.org/languages/ro/conversejs/)
- #1176 Add config setting [send_chat_state_notifications](https://conversejs.org/docs/html/configuration.html#send-chat-state-notifications)
- #1187 UTF-8 characters have the wrong encoding when using OMEMO
- #1189 Video playback failure
- #1220 Converse not working in Edge
- #1225 User profile sometimes not displayed when libsignal-protocol.js is used
- #1227 Login form does not work in Epiphany

## 4.0.1 (2018-09-19)

- Use https://compliance.conversations.im instead of dead link tot st https://xmpp.net
- New config  setting [auto_register_muc_nickname](https://conversejs.org/docs/html/configuration.html#auto-register-muc-nickname)
- New config setting [enable_muc_push](https://conversejs.org/docs/html/configuration.html#enable-muc-push)
- #1182 MUC occupants without nick or JID created
- #1184 Notification error when message has no body
- #1201 Emoji picker appears when pressing enter

## 4.0.0 (2018-09-07)

## New Features

- #161 XEP-0363: HTTP File Upload
- #194 Include entity capabilities in outgoing presence stanzas
- #337 API call to update a VCard
- #421 XEP-0308: Last Message Correction
- #497 XEP-0384: OMEMO encrypted messaging
- #968 Use nickname from VCard when joining a room
- #986 Affiliation changes aren't displayed in the chat
- #1081 Allow for shift-enter to insert newlines
- #1091 There's now only one CSS file for all view modes.
- #1094 Show room members who aren't currently online
- #1106 Support for Roster Versioning
- #1137 Autocompletion and support for [XEP-0372 References](https://xmpp.org/extensions/xep-0372.html), specifically section "3.2 Mentions".
- It's now also possible to edit your VCard via the UI
- Automatically grow/shrink input as text is entered/removed
- MP4 and MP3 files when sent as XEP-0066 Out of Band Data, are now playable directly in chat
- Support for rendering URLs sent according to XEP-0066 Out of Band Data.
- Geo-URIs (e.g. from Conversations) are now replaced by links to openstreetmap (works in reverse also)
- Add a checkbox to indicate whether a trusted device is being used or not.
  If the device is not trusted, sessionStorage is used and all user data is deleted from the browser cache upon logout.
  If the device is trusted, localStorage is used and user data is cached indefinitely.
- Initial support for [XEP-0357 Push Notifications](https://xmpp.org/extensions/xep-0357.html), specifically registering an "App Server".
- Add support for logging in via OAuth (see the [oauth_providers](https://conversejs.org/docs/html/configuration.html#oauth-providers) setting)

### Bugfixes

- Spoiler messages didn't include the message author's name.
- Documentation includes utf-8 charset to make minfied versions compatible across platforms. #1017
- #1026 Typing in MUC shows "Typing from another device"
- #1039 Multi-option data form elements not shown and saved correctly
- #1143 Able to send blank message

### API changes

- `_converse.api.vcard.get` now also accepts a `Backbone.Model` instance and
  has an additional `force` parameter to force fetching the vcard even if it
  has already been fetched.
- New API method `_converse.api.vcard.update`.
- The `contactStatusChanged` event has been renamed to `contactPresenceChanged`
  and a event `presenceChanged` is now also triggered on the contact.
- `_converse.api.chats.open` and `_converse.api.rooms.open` now returns a
  `Presence` which resolves with the `Backbone.Model` representing the chat
  object.

## UI changes

- #956 Conversation pane should show my own identity in pane header
- The UI is now based on Bootstrap4 and Flexbox is used extensively.
- Fontawesome 5 is used for icons.
- User Avatars are now shown in chat messages.

## Configuration changes

- Removed the `storage` configuration setting, use [trusted](https://conversejs.org/docs/html/configuration.html#trusted) instead.
- Removed the `use_vcards` configuration setting, instead VCards are always used.
- Removed the `xhr_custom_status` and `xhr_custom_status_url` configuration
  settings. If you relied on these settings, you can instead listen for the
  [statusMessageChanged](https://conversejs.org/docs/html/events.html#contactstatusmessagechanged)
  event and make the XMLHttpRequest yourself.
- Removed  `xhr_user_search` in favor of only accepting `xhr_user_search_url` as configuration option.
- `xhr_user_search_url` has to include the `?` character now in favor of more flexibility. See example in the documentation.
- The data returned from the `xhr_user_search_url` must now include the user's
  `jid` instead of just an `id`.
- New configuration settings [nickname](https://conversejs.org/docs/html/configuration.html#nickname)
  and [auto_join_private_chats](https://conversejs.org/docs/html/configuration.html#auto-join-private-chats).

## Architectural changes

- Extracted the views from `converse-muc.js` into `converse-muc-views.js` and
  where appropriate moved methods from the views into the models/collections.
  This makes MUC possible in headless mode.
- Created a new core plugin `converse-roster.js` which contains the models for
  roster-related data. Previously this code was in `converse-core.js`.
- VCards are now stored separately from chats and roster contacts.

## Other

- Support for OTR (off-the-record) encryption has been dropped.

## 3.3.4 (2018-03-05)

- Don't show bookmark toggles when PEP bookmarking not supported by the XMPP server.
- Emojis are now sent in unicode instead of short names (also in MUCs)

### Bugfixes

- Server field in `Rooms` tab showed MUC supporting clients instead of only components.
- Avatars weren't being shown.
- Bookmarks list and open rooms list weren't recreated after logging in for a 2nd time (without reloading the browser).
- #1022 Status message not sent out on subsequent presences
- #1024 null reference on MUC Invite
- #1025 OTR lock icon disappears
- #1027 `new Event` not supported in IE11
- #1028 Avoid `eval` (crept in via `_.template` from lodash).

### Translation changes

- New locale: Bulgarian
- Updated German, Russian, Chinese (traditional), Norwegian Bokmål and French translations.

## 3.3.3 (2018-02-14)

### Bugfixes
- Attribute error when empty IQ stanza is returned for vCard query
- In fullscreen view, sometimes a background MUC would come into the foreground
  when a new message appears inside it.

### Security fixes

- CVE-2018-6591: Don't allow PEP bookmarks if `pubsub#publish-options` is not advertised by the server.

    In previous versions of converse.js, bookmarks sent to servers that don't
    support `pubsub#publish-options` were visible to all your contacts, even
    though they should be kept private. This is due to those servers simply
    ignoring the `pubsub#publish-options` directive and converse.js not checking
    first whether `pubsub#publish-options` is supported before setting bookmarks
    via PEP.

    More info here: https://gultsch.de/converse_bookmarks.html

### New features
- XEP-0382 Spoiler Messages (currently only for private chats)
- Listen for new room bookmarks pushed from the user's PEP service.
- Simplified the [embedded](https://conversejs.org/demo/embedded.html) usecase.
    - No need to manually blacklist or whitelist any plugins.
    - Relies on the [view_mode](https://conversejs.org/docs/html/configuration.html#view-mode) being set to `'embedded'`.
    - The main `converse.js` build can be used for the embedded usecase.
    - Maintain MUC session upon page reload

### API changes
- New API method `_converse.api.disco.getIdentity` to check whether a JID has a given identity.

### Configuration settings
- `auto_reconnect` is now set to `true` by default.
- New configuration setting [allow_public_bookmarks](https://conversejs.org/docs/html/configuration.html#allow-public-bookmarks)
- New configuration setting [root](https://conversejs.org/docs/html/configuration.html#root)
- The [view_mode](https://conversejs.org/docs/html/configuration.html#view-mode) setting now has a new possible value: `embedded`

### Translation updates
- Chinese (Traditional), French, German, Portuguese (Brazil), Russian, Ukrainian

## 3.3.2 (2018-01-29)

### Bugfixes

- Various fixes for IE11.
- Could not register on Ejabberd 18. `"Missing attribute 'id' in tag qualified by namespace 'jabber:client'"`
- #878 Ending slash in link not recognized
- #921 FATAL error when `visible_toolbar_buttons.emoji = false`
- #959 Add padding for the iPhone X (to the mobile CSS).
- #993 `moment.format` is not a function error when sending a message.
- #994 TypeError when using the `user.login` API.
- #995 `ChildNode.replaceWith` is not available in Internet Explorer or Safari. Use `Node.replaceChild` instead.
- #999 MUC Chat Send button causes page reload
- #1000 Scroll to bottom when maximizing a chat room.
- #1003 Handle bare MUC room JIDs

### Translation changes

- Updated Dutch, French, Japanese, Norwegian Bokmål and Ukrainian translations

## 3.3.1 (2018-01-18)

### UI/UX changes
- Add new configuration option
  [show_message_load_animation](https://conversejs.org/docs/html/configuration.html#show-message-load-animation)
  with a default value of `false`. The message load animations (added in 3.3.0)
  cause slowness and performance issues in Firefox, so they're now disabled by default.

### Translation changes
- Updated Spanish and French translations.
- New translation: "Simplified Chinese"
- Rename `zh` language code to `zh_TW` and add Simplified Chinese as `zh_CN`

## 3.3.0 (2018-01-17)

### Bugfixes
- #800 Could not register successfully in ejabberd 17.01
- #949 Don't flash the roster contacts filter (i.e. hide by default)
- #951 Duplicate messages received in an MUC chat room.
- #953 MUC "Features" displayed when exiting configuration
- #967 Rooms list doesn't show when the server doesn't support bookmarks
- Don't require `auto_login` to be `true` when using the API to log in.
- Moment locale wasn't being set to the value passed via the `i18n` option.
- In the chat heading, two avatars sometimes get rendered.
- Refetch the roster from the server after reconnection.
  From the perspective of the XMPP server, this is an entirely new login,
  and therefore as per [RFC-6121](https://tools.ietf.org/html/rfc6121#section-2.1.6)
  the roster SHOULD be queried, making the client an "interested resource".
  Otherwise connected contacts might not get your presence updates.
- The way the archive ID of a MAM message is specified, has changed.
  See https://xmpp.org/extensions/xep-0313.html#archives_id
- Fixed error building DOM toggle_chats.html span.unread-message-count class attribute
- Bugfix. In a MUC the `/help` command didn't render properly.
- The `/voice` MUC command didn't set the right role in order to grant voice again.

### New Features
- Emojis are now sent in unicode instead of short names
- #314 Add support for opening chat rooms with a URL fragment such as `#converse/room?jid=room@domain`
  and private chats with a URL fragment such as `#converse/chat?jid=user@domain`
- #828 Add routing for the `#converse/login` and `#converse/register` URL
  fragments, which will render the registration and login forms respectively.
- New configuration setting [view_mode](https://conversejs.org/docs/html/configuration.html#view-mode)
  This removes the need for separate `inverse.js` and `converse-mobile.js`
  builds. Instead the `converse.js` build is now used with `view_mode` set to
  `fullscreen` and `mobile` respectively.
- Fetch VCard when starting a chat with someone not in the user's roster.
- Show status messages in an MUC room when a user's role changes.
- In MUC chat rooms, collapse multiple, consecutive join/leave messages.
- Performance improvements for rendering private chats, rooms and the contacts roster.
- MUC Leave/Join messages now also show a new day indicator if applicable.

### API changes
- New API method `_converse.disco.supports` to check whether a certain
  service discovery feature is supported by an entity.
- New API method `_converse.api.vcard.get` which fetches the VCard for a
  particular JID.

### Configuration changes
- `hide_open_bookmarks` is now by default `true`.

### UX/UI changes
- #984 Improve loading of archived messages via "infinite scroll"
- Use CSS3 fade transitions to render various elements.
- Remove `Login` and `Registration` tabs and consolidate into one panel.
- Show validation error messages on the login form.
- Don't hang indefinitely and provide nicer error messages when a connection
  can't be established.
- Consolidate error and validation reporting on the registration form.
- Don't close the emojis panel after inserting an emoji.
- Focus the message textarea when the emojis panel is opened or closed.
- MUC chatroom occupants are now sorted alphabetically and according to their roles.

### Technical changes
- Converse.js now includes a [Virtual DOM](https://github.com/snabbdom/snabbdom)
  via [backbone.vdomview](https://github.com/jcbrand/backbone.vdomview) and uses
  it to render various views.
- Converse.js no longer includes all the translations in its build. Instead,
  only the currently relevant translation is requested. This results in a much
  smaller filesize but means that the translations you want to provide need to
  be available. See the [locales_url](https://conversejs.org/docs/html/configuration.html#locales-url)
  configuration setting for more info.
- The translation machinery has now been moved to a separate module in `src/i18n.js`.
- jQuery has been completely removed as a dependency (still used in tests though).

## 3.2.1 (2017-08-29)

### Bugfixes
- Various IE11 fixes.
- #907 Unnecessary login validation error when `default_domain` or `locked_domain` are set.
- #908 Login form for inVerse is only 200px when `allow_registration` is set to `false`.
- #909 Translations written as template literals [aren't parsed properly by xgettext](https://savannah.gnu.org/bugs/?50920).
- #911 Use `getDefaultNickName` consistently to allow better overrides via plugins.
- #912 `maximize` method in `converse-minimize` fails if the `controlbox` is not there.

## 3.2.0 (2017-08-09)

### New Plugins
- New plugin `converse-disco` which replaces the original support for
  [XEP-0030](https://xmpp.org/extensions/xep-0030.html) and which has been
  refactored to allow features for multiple entities to be stored.

### New features and improvements
- Add support for Emojis (either native, or via <a href="https://www.emojione.com/">Emojione</a>).
- Add JID validation to the contact add form, the occupant invite form and the login form.
- #896 Consistently use `XMPP username` in user-facing text (instead of JID, Jabber ID etc.).

### New configuration settings
* The `visible_toolbar_buttons.emoticons` configuration option is now changed to `visible_toolbar_buttons.emoji`.
* [use_emojione](https://conversejs.org/docs/html/configuration.html#use-emojione)
  is used to determine whether Emojione should be used to render emojis,
  otherwise rendering falls back to native browser or OS support.
* [emojione_image_path](https://conversejs.org/docs/html/configuration.html#emojione-image-path)
  is used to specify from where Emojione will load images for rendering emojis.

### New events
* ['discoInitialized'](https://conversejs.org/docs/html/development.html#discoInitialized)
* ['afterMessagesFetched'](https://conversejs.org/docs/html/development.html#afterMessagesFetched)

### Code changes
- Removed jQuery from `converse-core`, `converse-vcard` and `converse-roomslist`.
- Remove `jquery.easing` from the full build. Was only being used by the
  [conversejs.org](https://conversejs.org) website, which has been updated to not rely on it.
- All promises are now native (or polyfilled) ES2015 Promises instead of jQuery's Deferred.
- #866 Add babel in order to support ES2015 syntax

#### Bugfixes:
- The domain was queried for MAM:2 support, instead of the JID.
- Roster filter is not shown when all groups are collapsed.
- When filtering, contacts in closed groups appear.
- Room name wasn't being updated after changing it in the configuration form.
- Server disco features were "forgotten" after logging out and then logging in again.
- Don't show duplicate sent groupchat messages in Slack chat rooms.
- Bookmark icon shown in the open rooms list when `allow_bookmarks` is to `false`.
- It wasn't possible to add or remove bookmarks via the "Open Rooms" list.
- #879 Text in links are converted to smileys leading to non-clickable links.
- #899: Only touch `stamp-npm` if `npm install` was successful
- #902 `make build` dependends on non-existing files

## 3.1.1 (2017-07-12)

- Use a patched version of [awesomplete](https://github.com/LeaVerou/awesomplete)
  which doesn't render suggestions as HTML (possible XSS attack vector). [jcbrand]

More info here: https://github.com/LeaVerou/awesomplete/pull/17082

## 3.1.0 (2017-07-05)

### API changes
- Deprecate the `updateSettings` method in favour of
  `_converse.settings.update`. [jcbrand]
- Add a new API method `_converse.promises.add` for exposing promises to be
  used with `_converse.waitUntil`. [jcbrand]
- The `message` event now returns a data object with `stanza` and
  `chatbox` attributes, instead of just the stanza. [jcbrand]

### New Plugins
- New non-core plugin `converse-singleton` which ensures that no more than
  one chat is visible at any given time. Used in the mobile build:
  `converse-mobile.js` and makes the unread messages counter possible there.
  [jcbrand]
- New non-core plugin `converse-roomslist`, which shows a list of open rooms
  in the `Rooms` tab of the control box. [jcbrand]

### New configuration settings
- New setting for `converse-bookmarks`:
  [hide_open_bookmarks](https://conversejs.org/docs/html/configuration.html#hide-open-bookmarks)
  It is meant to be set to `true` when using `converse-roomslist` so that open
  rooms aren't listed twice (in the rooms list and the bookmarks list).
  [jcbrand]

### Github tickets resolved
- #567 Unreaded message count reset on page load [novokrest]
- #575 Logging out from converse.js doesn't clear the connection status from the
  sessionStorage [jcbrand]
- #591 Unread message counter is reset when the chatbox is closed [novokrest]
- #754 Show unread messages next to roster contacts. [jcbrand]
- #864 Remove all inline CSS to comply with strict Content-Security-Policy headers [mathiasertl]
- #873 Inconsistent unread messages count updating [novokrest]
- #887 Make embedded images clickabe [jcbrand]
- #890 Message carbons not sent out after reconnection [jcbrand]
- #894 Room affiliation lost when connection jid and room presence jid are of different case [Rayzen]

### Miscellaneous

- Support for [XMPP-0313 Message Archive Management](https://xmpp.org/extensions/xep-0313.html)
  has been upgraded to version 2. [jcbrand]
- Show unread messages for minimized chats. [jcbrand]
- Render nickname form when entering a room via invitation. [jcbrand]

## 3.0.2 (2017-04-23)

*Dependency updates*:
- Jasmine 2.5.3
- Phantomjs 2.1.14
- moment 2.18.1
- sinon 2.1.0
- eslint 3.19.0

- Don't rerender the text input when filtering contacts. [jcbrand]
- Show the MUC server in a bookmarked room's info view (in the bookmarks list). [jcbrand]
- Enable creation of `dist/converse-muc-embedded.js` build file for the
  embedded MUC room demo. [jcbrand]
- Use `noConflict` to avoid polluting globale namespace with lodash and Backbone. [jcbrand]
- Bugfix: MUC user's nickname wasn't being shown in HTML5 notification messages. [jcbrand]
- Bugfix: OTR meta-messages were being shown in HTML5 notifications. [jcbrand]
- CSS fix: Icon lock wasn't showing. [jcbrand]
- #626 Open chat minimised [novokrest]
- #842 Persistent muc room creation not working [jcbrand]
- #848 OTR doesn't start when `cache_otr_key` is set to `true`. [jcbrand]
- #849 `TypeError: _converse.i18n.locale_data is undefined` when reconnecting. [jcbrand]
- #850 Roster not loading when group names are numbers. [jcbrand]

## 3.0.1 (2017-04-04)

- Bugfix. Endless spinner when trying to log in after rendering the registration form. [jcbrand]
- #585 Duplicate contact created due to JID case sensivity [saganshul]
- #628 Fixes the bug in displaying chat status during private chat. [saganshul]
- #628 Changes the message displayed while typing from a different resource of the same user. [smitbose]
- #675 Time format made configurable.
   See [time_format](https://conversejs.org/docs/html/configuration.html#time-format)
   [smitbose]
- #682 Add "Send" button to input box in chat dialog window.
   See [show_send_button](https://conversejs.org/docs/html/configuration.html#show-send-button)
   [saganshul]
- #704 Automatic fetching of registration form when
   [registration_domain](https://conversejs.org/docs/html/configuration.html#registration-domain)
   is set. [smitbose]
- #806 The `_converse.listen` API event listeners aren't triggered. [jcbrand]
- #807 Error: Plugin "converse-dragresize" tried to override HeadlinesBoxView but it's not found. [jcbrand]
- #811 jQuery wasn't being closured in builds. [jcbrand]
- #814 Images from URLs with query strings aren't being rendered. [novokrest]
- #820 Inconsistency in displaying room features. [jcbrand]

## 3.0.0 (2017-03-05)

- **Breaking changes**:
    * Plugins must now be whitelisted.
      See the [whitelisted_plugins](https://conversejs.org/docs/html/configuration.html#whitelisted-plugins) setting.
    * Callbacks for `converse.on` now no longer receive an event object as first parameter.
    * The API has been split into public and private parts.
      The private API methods are now only available to plugins.
      For more info, read [developer API](https://conversejs.org/docs/html/developer_api.html)
      and the [plugin_development](https://conversejs.org/docs/html/plugin_development.html)
      documentation.
    * To prevent confusion the private, closured object, only
      available to plugins, has been renamed from `converse` to `_converse`.
      The public API is accessible via a global `converse` object.
    * The `keepalive` and `roster_groups` options are now set to `true` by default.
    * Templates are no longer stored as attributes on the `_converse` object.
      If you need a particular template, use `require` to load it.

- Bugfix. After bookmarking a room for which a nickname is required, return to
  the nickname form. [jcbrand]
- Show the chat states of room occupants. [jcbrand]
- The no-jQuery build has been renamed from `converse.nojquery.js` to
  `converse-no-jquery.js` to fit the convention used for other build names.
  [jcbrand]
- 50 is the new default [archived_messages_page_size](https://conversejs.org/docs/html/configuration.html#archived-messages-page-size)
  [jcbrand]
- Better support for delayed delivery of presence stanzas (XEP-0203). [jcbrand]
- The chat room `description` is now shown in the heading, not the `subject`.
  [jcbrand]
- Chat room features are shown in the sidebar. [jcbrand]
- Hide the chat room invite widget if the room is not open or if the room is members-only
  and the user is not the owner. [jcbrand]
- Created a new non-core plugin `converse-muc-embedded` which embeds a single
  chat room into a page. An example can be found at https://conversejs.org/demo/embedded.html
  [jcbrand]
- Use lodash instead of underscore.js [jcbrand]
- Case insensitive matching of moderation commands. [jcbrand]
- Add `/subject` as alias to `/topic` [jcbrand]
- `message_carbons`, `play_sounds` and `allow_chat_pending_contacts` now default to `true` [jcbrand]
- Improved roster filter UX. [jcbrand]
- Render the login form again upon authfail. [jcbrand]
- New promises API: [waitUntil](https://conversejs.org/docs/html/developer_api.html#waituntil)
  [jcbrand]
- New configuration setting:
  [show_chatstate_notifications](https://conversejs.org/docs/html/configuration.html#show-chatstate-notifications)
  [jcbrand]
- New configuration setting:
  [whitelisted_plugins](https://conversejs.org/docs/html/configuration.html#whitelisted-plugins)
  [jcbrand]
- New configuration setting:
  [blacklisted_plugins](https://conversejs.org/docs/html/configuration.html#blacklisted-plugins)
  [jcbrand]
- The API now no longer returns wrapped chatboxes (or rooms) but instead a
  Backbone.View object. This means the API of the returned object has changed.
  You're still able to do everything from before but now also much more.
  [jcbrand]
- Allow JIDs not on the roster to be invited to a chat room. [jcbrand]
- Bugfix. `TypeError: this.sendConfiguration(...).then is not a function` when
  an instant room is created. [jcbrand]
- Ensure consistent behavior from `show_controlbox_by_default` [jcbrand]
- #365 Show join/leave messages for chat rooms.
  New configuration setting:
  [muc_show_join_leave](https://conversejs.org/docs/html/configuration.html#muc-show-join-leave)
- #366 Show the chat room occupant's JID in the tooltip (if you're allowed to see it). [jcbrand]
- #610, #785 Add presence priority handling [w3host, jcbrand]
- #620 `auto_away` shouldn't change the user's status if it's set to `dnd`. [jcbrand]
- #694 The `notification_option` wasn't being used consistently. [jcbrand]
- #745 New config option [priority](https://conversejs.org/docs/html/configuration.html#priority) [jcbrand]
- #770 Allow setting contact attrs on chats.open [Ape]
- #790 MAM retrieval broken [jcbrand]

## 2.0.6 (2017-02-13)
- Escape user-generated input to prevent JS-injection attacks. (Thanks to SamWhited) [jcbrand]
- #486 Honor existing mam user configuration [throwaway42]
- #749 /me will show your contact's name in the sent field [jcbrand]
- #774 Browser language (fr-fr or fr) is not detected by default [jcbrand]
- #775 Anonymous login form is a text field instead of a push button [jcbrand]

## 2.0.5 (2017-02-01)
- #743, #751, #753 Update to Strophe 1.2.12. SASL-EXTERNAL now has reduced priority, so it won't
  be prioritized above other auth mechanisms. [jcbrand]
- #755: create composer.json to add this project in packagist.org [fabiomontefuscolo]
- #758: Bugfix. Render all resize drag handles for ChatRoomView. [LeoYReyes]
- #762 Allow chatting with users not in your roster. [Ape, jcbrand]
- Bugfix. Cancel button shown while registration form is being fetched wasn't working
  properly. [jcbrand]
- Bugfix. Login form wasn't rendered after logging out (when `auto_reconnect` is `true`). [jcbrand]
- Bugfix. Properly disconnect upon "host-unknown" error. [jcbrand]
- Bugfix. Minimized chats weren't removed when logging out. [jcbrand]
- Security fix: Prevent message forging via carbons. (Thanks to ge0rg) [jcbrand]

## 2.0.4 (2016-12-13)
- #737: Bugfix. Translations weren't being applied. [jcbrand]
- Fetch room info and store it on the room model.
  For context, see: http://xmpp.org/extensions/xep-0045.html#disco-roominfo [jcbrand]
- Bugfix. Switching from bookmarks form to config form shows only the spinner. [jcbrand]
- Bugfix. Other room occupants sometimes not shown when reloading the page. [jcbrand]
- Bugfix. Due to changes in `converse-core` the controlbox wasn't aware anymore of
  disconnection or reconnection events. [jcbrand]
- Optimize fetching of MAM messages (in some cases happened on each page load). [jcbrand]
- Fix empty controlbox toggle after disconnect. [jcbrand]
- When inviting someone to a members-only room, first add them to the member
  list. [jcbrand]
- New configuration setting [muc_disable_moderator_commands](https://conversejs.org/docs/html/configuration.html#muc-disable-moderator-commands) [jcbrand]

## 2.0.3 (2016-11-30)
- #735 Room configuration button not visible. [jcbrand]
- CSS fix for fadeIn animation. [jcbrand]

## 2.0.2 (2016-11-30)
- #721 keepalive not working with anonymous authentication [jcbrand]
- #723 Bugfix: Arrays in configuration settings were ignored. [jcbrand]
- #734 Bugfix. `converse.rooms.open` ignored the `muc_nickname_from_jid` setting. [jcbrand]
- Enable new rooms to be configured automatically, with a default config, via `rooms.open`.
  For details, refer to the [relevant documentation](https://conversejs.org/docs/html/developer_api.html#the-rooms-grouping) [jcbrand]
- Bugfix: Chatboxes aren't closed when logging out. [jcbrand]
- Bugfix: Trying to save data on the `ControlBox` model before `ChatBoxes`
  collection has its `browserStorage` configured.
  Causes `Error: A "url" property or function must be specified`. [jcbrand]
- Don't open the controlbox on contact requests. [jcbrand]
- Bugfix: Reconnection fails when original connection was never established. [jcbrand]
- If a `credentials_url` is provided, then keep on attempting to reconnect when connection is down.  [jcbrand]
- Remove (undocumented) `callback` config parameter for `converse.initialize`.
  Instead, `converse.initialize` returns a promise which will resolve once
  initialization is complete. [jcbrand]
- New event ['reconnecting'](https://conversejs.org/docs/html/development.html#reconnecting) [jcbrand]
- New configuration setting [allow_bookmarks](https://conversejs.org/docs/html/configuration.html#allow-bookmarks) [jcbrand]
- The `rooms.open` API method will no longer maximize rooms that are minimized (unless `maximize: true` is passed in). [jcbrand]

## 2.0.1 (2016-11-07)
- #203 New configuration setting [muc_domain](https://conversejs.org/docs/html/configuration.html#muc-domain) [jcbrand]
- #705 White content after submitting password on chat rooms [jcbrand]
- #712 Controlbox clicks stop responding after auto-reconnect [jcbrand]
- Removed shared state between tests. All tests are now isolated. [jcbrand]
- Allow the context (i.e. `this` value) to be passed in when registering event
  listeners with `converse.listen.on` and `converse.listen.once`. [jcbrand]
- New event ['rosterContactsFetched'](https://conversejs.org/docs/html/development.html#rosterContactsFetched) [jcbrand]
- New event ['rosterGroupsFetched'](https://conversejs.org/docs/html/development.html#rosterGroupsFetched) [jcbrand]
- HTML templates are now loaded in the respective modules/plugins. [jcbrand]
- Start improving Content-Security-Policy compatibility by removing inline CSS. [mathiasertl]
- Add support for XEP-0048, chat room bookmarks [jcbrand]
- New configuration setting [connection_options](https://conversejs.org/docs/html/configuration.html#connection-options) [jcbrand]

## 2.0.0 (2016-09-16)
- #656 Online users count not shown initially [amanzur]
- #674 Polish translation updated [ser]
- Backwards incompatible change: the `_super` attribute in plugins is now named `__super__`. [jcbrand]
- Continuously attempt to resurrect dead connections when `auto_reconnect` is `true`. [jcbrand]
- Update the 'rooms' API to allow user to pass in room attributes. [jcbrand]
- New configuration setting [message_storage](https://conversejs.org/docs/html/configuration.html#message-storage) [jcbrand]
- Hardcode the storage for roster contacts and chat room occupants to `sessionStorage`. [jcbrand]
- Fixed wrong chat state value, should be `chat`, not `chatty`.
  See [RFC 3921](https://xmpp.org/rfcs/rfc3921.html#rfc.section.2.1.2.2). [jcbrand]
- Adds support for SASL-EXTERNAL. [jcbrand]

## 1.0.6 (2016-08-12)
- #632 Offline and Logout states do not properly update once users start
  chatting. [chrisuehlinger, jcband]
- #674 Polish translation updated to the current master. [ser]
- #677 Chatbox does not open after close. [jcbrand]
- The behavior of `converse.chats.get` has changed. If the chat box is not
  already open, then `undefined` will be returned. [jcbrand]
- Typing (i.e. chat state) notifications are now also sent out from MUC rooms. [jcbrand]
- `ChatRoomView.onChatRoomMessageSubmitted` has been renamed to
  `onMessageSubmitted`, to make it the same as the method on `ChatBoxView`. [jcbrand]
- New configuration setting [muc_nickname_from_jid](https://conversejs.org/docs/html/configuration.html#muc-nickname-from-jid) [jcbrand]
- New configuration setting [muc_instant_rooms](https://conversejs.org/docs/html/configuration.html#muc-instant-rooms) [jcbrand]

## 1.0.5 (2016-07-28)
- In case of nickname conflict when joining a room, allow the user to choose a new one.
  [jcbrand]
- Check whether the user has a reserved nickname before entering a room, and if so,
  use it. [jcbrand]
- Mention someone in your chat room message by clicking on their name in the occupants
  list. [jcbrand]
- #645 When accepting a contact request, the contact didn't appear in the
  pending contacts group. [jcbrand]
- Bugfix: allow multiple MAM queries to be made simultaneously. [jcbrand]

## 1.0.4 (2016-07-26)

- Restrict occupants sidebar to 30% chat room width. [jcbrand]
- Made requesting contacts more visible, by placing them at the top of the roster. [jcbrand]
- `insertIntoPage` method of `ChatBoxView` has been renamed to `insertIntoDOM`,
  to make it the same as the method of `ChatRoomView`. [jcbrand]
- Render error messages received from the server (for undelivered chat messages). [jcbrand]
- Don't hide requesting contacts when filtering by chat state. [jcbrand]
- When logging in anonymously, the server JID can now be passed in via `converse.initialize`
  or via `converse.user.login`. [jcbrand]

## 1.0.3 (2016-06-20)

- Update the plugin architecture to allow plugins to have optional dependencies [jcbrand]
- Bugfix. Login form doesn't render after logging out, when `auto_reconnect = false` [jcbrand]
- Also indicate new day for the first day's messages. [jcbrand]
- Chat bot messages don't appear when they have the same ids as their commands. [jcbrand]
- Updated onDisconnected method to fire disconnected event even if `auto_reconnect = false`. [kamranzafar]
- Bugfix: MAM messages weren't being fetched oldest first. [jcbrand]
- Add processing hints to chat state notifications [jcbrand]
- Don't use sound and desktop notifications for OTR messages (when setting up the session) [jcbrand]
- New config option [default_state](https://conversejs.org/docs/html/configuration.html#default_state) [jcbrand]
- New API method `converse.rooms.close()` [jcbrand]
- New configuration setting [allow_muc_invites](https://conversejs.org/docs/html/configuration.html#allow-muc-invites) [jcbrand]
- Add new event [pluginsInitialized](https://conversejs.org/docs/html/development.html#pluginsInitialized) [jcbrand]
- #553 Add processing hints to OTR messages [jcbrand]
- #650 Don't ignore incoming messages with same JID as current user (might be MAM archived) [jcbrand]
- #656 online users count in minimized chat window on initialization corrected [amanzur]

## 1.0.2 (2016-05-24)

- Bugfix. Bind `sendPresence` to the right context. Bug that slipped in during
  the release of `1.0.1`. [jcbrand]

## 1.0.1 (2016-05-24)

- Bugfix. Roster filter sometimes gets hidden when it shouldn't. [jcbrand]
- Chat boxes weren't being initialized due to typo. [jcbrand]
- Flush request queue just after connection. Solves a problem with PubSub and
  Prosody, whereby BOSH HTTP responses weren't being received. [jcbrand]

## 1.0.0 (2016-05-03)

- Add catalan language [JoseMariaRubioMoral]
- Split converse.js up into different plugin modules. [jcbrand]
- Better Sass/CSS for responsive/mobile views. New mobile-only build. [jcbrand]
- Roster contacts can now be filtered by chat state and roster filters are
  remembered across page loads. [jcbrand]
- Add support for messages with type `headline`, often used for notifications
  from the server. [jcbrand]
- Add stanza-specific event listener `converse.listen.stanza`.
  As a result `converse.listen.on('message');` has been deprecated, use
  `converse.stanza.on('message');` instead. [jcbrand]
- Emit an event `chatBoxInitialized` once a chat box's initialize method has been called. [jcbrand]
- Emit an event `statusInitialized` once the user's own status has been initialized upon startup. [jcbrand]
- New config option [chatstate_notification_blacklist](https://conversejs.org/docs/html/configuration.html#chatstate-notification-blacklist) [jcbrand]
- New config option [sticky_controlbox](https://conversejs.org/docs/html/configuration.html#sticky-controlbox) [jcbrand]
- New config option [credentials_url](https://conversejs.org/docs/html/configuration.html#credentials-url) [jcbrand]
- Don't play sound notifications for OTR messages which are setting up an
  encrypted session. [jcbrand]
- Bugfix: RID, SID and JID tokens ignored when `keepalive` set to `true`. [jcbrand]
- Removed the `account.logout` API, instead use `user.logout`. [jcbrand]
- Use `rel=noopener` with links that contain `target=_blank` to prevent potential
  phishing attacks. [More info here](https://mathiasbynens.github.io/rel-noopener/)
  [jcbrand]
- #156 Add the option `auto_join_rooms` which allows you to automatically
  connect to certain rooms once logged in. [jcbrand]
- #261 `show_controlbox_by_default` config not working [diditopher]
- #443 HTML5 notifications of received messages [jcbrand]
- #534 Updated Russian translation [badfiles]
- #566 Do not steal the focus when the chatbox opens automatically [rlanvin]
- #573 xgettext build error: `'javascript' unknown` [jcbrand]
- #577 New config variable [message_archiving_timeout](https://conversejs.org/docs/html/configuration.html#message-archiving-timeout) [jcbrand]
- #587 Fix issue when logging out with `auto_logout=true` [davec82]
- #589 Save scroll position on minimize and restore it on maximize [rlanvin]
- #592 Add random resource for `auto_login`, add method generateResource to
  generate random resource [davec82]
- #598 Add option `synchronize_availability` [davec82]
- #600 Fix change xmpp status also on icon-status click [davec82]
- #616 converse-otr should depend on converse-minimize  [jcbrand]
- #609 Remove split of fullname [lixmal]

## 0.10.1 (2016-02-06)

- #352 When the user has manually scrolled up in a chat window, don't scroll
  down on chat event notifications. [jcbrand]
- #524 Added [auto_join_on_invite](https://conversejs.org/docs/html/configuration.html#auto_join_on_invite)
  parameter for automatically joining chat rooms. [ben]
- #520 Set specific domain. Two new options [default_domain](https://conversejs.org/docs/html/configuration.html#default_domain)
  and [locked_domain](https://conversejs.org/docs/html/configuration.html#locked_domain). [jcbrand]
- #521 Not sending presence when connecting after disconnection. [jcbrand]
- #535 Messages not received when room with mixed-case JID is used. [jcbrand]
- #536 Presence not sent out (in cases where it should) after page refresh. [jcbrand]
- #540 `bind is not a function` error for plugins without `initialize` method. [jcbrand]
- #547 By default the `offline` state is no longer choosable.
  See [include_offline_state](https://conversejs.org/docs/html/configuration.html#include-offline-state) for details. [jcbrand]
- A chat room invite might come from someone not in your roster list. [ben]
- #487 Empty the resources array when the resource is null [rlanvin]
- #534 Updated Russian translation [LaconicTranslator]
- #555 The status restored from sessionStorage is never updated [jcbrand]
- #559 Remove reconnection timer once connected succesfully [m0cs]

## 0.10.0 (2015-11-05)

**Note:**
*This release drops CSS support for IE8 and IE9.*

- #459 Wrong datatype passed to converse.chatboxes.getChatBox. [hobblegobber, jcbrand]
- #493 Roster push fix [jcbrand]
- #403 emit an event `rosterPush` when a roster push happens [teseo]
- #502. Chat room not opened in non_amd version. [rjanbiah]
- #505 Typo caused [object Object] in room info [gromiak]
- #508 "Is typing" doesn't automatically disappear [jcbrand]
- #509 Updated Polish translations [ser]
- #510 MUC room memberlist is being cleared with page reload when keepalive option is set. [jcbrand]
- Add the ability to also drag-resize chat boxes horizontally. [jcbrand]
- Updated Sass files and created a new style. [jcbrand]


## 0.9.6 (2015-10-12)

- Bugfix. Spinner doesn't disappear when scrolling up (when server doesn't support XEP-0313). [jcbrand]
- #462 Fix MUC rooms with names containing special characters not working [1st8]
- #467 Fix outgoing chat messages not having a msgid when being put into sessionStorage [1st8]
- #468 Fix [object Object] being sometimes shown as status [1st8]
- #472 Fix "Cannot read property 'splitOnce' of undefined" when typing /clear in a chat room. [jcbrand]
- #493 Roster wasn't being updated after a Roster push update [teseo, jcbrand]
- #496 Bugfix. Pings weren't being sent out. [teseo, jcbrand]
- #499 Message not received due to non-unique message ids. [jcbrand]

## 0.9.5 (2015-08-24)

- #306 XEP-0313: Message Archive Management [jcbrand]
- #439 auto_login and keepalive not working [jcbrand]
- #440 null added as resource to contact [jcbrand]
- Add new event serviceDiscovered [jcbrand]
- Add a new configuration setting [muc_history_max_stanzas](https://conversejs.org/docs/html/configuration.html#muc-history-max-stanzas>). [jcbrand]

## 0.9.4 (2015-07-04)

- #144 Add Ping functionality and Pong handler [thierrytiti]
- #234, #431 Messages aren't received when the user logs in with a mixed-case JID. [jcbrand]
- #367 API methods for changing chat status (online, busy, away etc.) and status message [jcbrand]
- #389 Allow login panel placeholders and roster item 'Name' translations. [gbonvehi]
- #394 Option to allow chatting with pending contacts [thierrytiti]
- #396 Add automatic Away mode and XEP-0352 support [thierrytiti]
- #400, #410 Allow offline pretty status and placeholder for "Insert a smiley" to be translated [thierrytiti]
- #401 Updated French translation [thierrytiti]
- #404 CSS fix: position and width of the div #conversejs [thierrytiti]
- #407 CSS: Fonts Path: editabable $font-path via sass/variables.scss [thierrytiti]
- #408 MUC: missing toggle call handler and updated documentation about call [thierrytiti]
- #413 Auto-detect user's locale to show date and time in the right format [thierrytiti]
- #415 closeAllChatBoxes is giving ReferenceError when 2 chats are open [nevcos, jcbrand]
- #416 Add icon for XA status [thierrytiti]
- #418 Logging out with `auto_reconnect=true` causes reconnection retries [jcbrand]
- #420 Updated German translation [1st8]
- #427 Converse.js does not subscribe back to a contact not in the roster. [emmanuel-florent]
- Add offline pretty status to enable translation [thierrytiti]
- Bugfix. ClearSessions during unload event would throw an error when not logged in. [gbonvehi]
- Bugfix. Manual login doesn't work when only websocket_url is set and not bosh_service_url. [jcbrand]
- Bugfix. Wrong callback argument mapping in XmppStatus initialize: fullname is null [thierrytiti]
- CSS fix: room-info bug on hover after room description loaded [thierrytiti]
- CSS: Fonts Path: editabable $font-path via sass/variables.scss [thierrytiti]
- Chat boxes returned by the API now have an `is_chatroom` attribute [jcbrand]
- Decouple automatic away and XEP-0352 support. [jcbrand]
- Don't carbon copy OTR messages. [jcbrand]
- I18N: Autodetection of User Locale if no i18n setting is set. [thierrytiti]
- Refactored in order to remove the strophe.roster.js dependency. [jcbrand]
- Refactored the plugin architecture. Add `overrides` convention for
  automatically overriding converse.js's methods and Backbone views and models. [jcbrand]
- With keepalive, don't send out a presence stanza on each page load [jcbrand]

## 0.9.3 (2015-05-01)

- Add the ability to log in automatically. [jcbrand]
- Remove `type=email` from JID field in login form. Resulting validation error confuses people. [jcbrand]
- Add Ukranian translations [Andriy Kopystyansky]
- #244 Add the ability to log in anonymously. [jcbrand]
- #344 Enable the path to the sound files to be configured [thierrytiti and jcbrand]
- #370 Unable to register a new user to ejabberd 2.1.11. [gbonvehi]
- #372 Some offline users have a visible empty `<dd>` in the roster. [floriancargoet]
- #374 Fix collapsed group visibility on page load. [floriancargoet]
- #378 Expect full JIDs to be returned via XHR user search [thierrytiti]
- #379 Updated French translations [thierrytiti]
- #379 Fix for bower not finding crypto-js-evanvosberg#3.1.2-5 any more. [jcbrand]

## 0.9.2 (2015-04-09)

- Bugfix. Prevent attaching twice during initialization. [jcbrand]
- API method chats.get can now also return chat boxes which haven't been opened yet. [jcbrand]
- Add API method contacts.add. [pzia]
- #356 Fix the plugin extend function. [floriancargoet]
- #357 Fix the known bug where a state notification reopens a chat box. [floriancargoet]
- #358 Bugfix. Chat rooms show the same occupants bug. [floriancargoet]
- #359 Fix a timeout bug in chat state notifications. [floriancargoet]
- #360 Incorrect roster height when `allow_contact_requests=true`. [floriancargoet, jcbrand]
- #362 Add API for retrieving and opening rooms. [pzia]
- #364 Text selection in chat boxes not shown in Firefox. [jcbrand]

## 0.9.1 (2015-03-26)

- Set the JID input field in the login form to `type=email`. [chatme]
- New configuration setting [allow_contact_removal](https://conversejs.org/docs/html/configuration.html#allow-contact-removal) [jcbrand]
- Document that event handlers receive 'event' obj as first arg. [jcbrand]
- Add a test to check that notifications are played in chat rooms. [jcbrand]
- #333 Enable automatic reconnection when `prebind` and `prebind_url` are specified. [jcbrand]
- #339 Require the JID to be specified when using `keepalive` with `prebind`. Also add a logout API method. [jcbrand]
- #349 Indicate visitors in chat rooms. [c143]

## 0.9.0 (2015-03-06)

- #204 Support websocket connections. [jcbrand]
- #252, 253 Add fullname and jid to contact's tooltip in roster. [gbonvehi]
- #292 Better support for XEP-0085 Chat State Notifications. [jcbrand]
- #295 Document "allow_registration". [gbonvehi]
- #304 Added Polish translations. [ser]
- #305 presence/show text in XMPP request isn't allowed by specification. [gbonvehi]
- Add new API method `chats.open` to open chat boxes. [jcbrand]
- Add new API method to set and get configuration settings. [jcbrand]
- Add responsiveness to CSS. We now use Sass preprocessor for generating CSS. [jcbrand]
- Bugfix. Custom status message form doesn't submit/disappear. [jcbrand]
- Calling the API method `contacts.get()` without parameters now returns all contacts. [jcbrand]
- Don't send out the message carbons IQ stanza on each page load. [jcbrand]
- New Makefile.win to build in Windows environments. [gbonvehi]
- Norwegian Bokmål translations. [Andreas Lorentsen]
- Removed deprecated API methods. [jcbrand]
- Strophe.log and Strophe.error now uses converse.log to output messages. [gbonvehi]
- The API method `chats.get` now only returns already opened chat boxes. [jcbrand]
- Updated Afrikaans translations. [jcbrand]
- Add new configuration setting [prebind_url](https://conversejs.org/docs/html/configuration.html#prebind-url) [jcbrand]

## 0.8.6 (2014-12-07)

- Bugfix. Login panel didn't appear under certain conditions. [jcbrand]
- Bugfix. Error when trying to render chat room configuration form. [jcbrand]
- Text on the registration form was not configurable or i18n aware. [jcbrand]
- #285 With prebind the jid, rid and sid settings were ignored. [jcbrand]

## 0.8.5 (2014-12-01)

- #117 JIDs or nicknames not shown in chat rooms. [jcbrand]
- #282 XEP-0077 In-band registration. [jcbrand]

## 0.8.4 (2014-11-15)

**note:**
*Certain API methods have been deprecated in favor of a new API and will be removed in the 0.9.0 release.*

- Bugfix. Error when trying to use prebind and keepalive together. [heban and jcbrand]
- Bugfix. Cannot read property "top" of undefined. [jcbrand]
- Add new event, noResumeableSession, for when keepalive=true and there aren't
  any prebind session tokens. [jcbrand]
- #46 Refactor the API and add new methods. [jcbrand]
- #151 Browser locks/freezes with many roster users. [jcbrand]
- #177 Setting status to offline does nothing. [jcbrand]
- #232 Always get full name from model. [jcbrand]
- #237 Unable to create room when `hide_muc_server` is `true`. [jcbrand]
- #238 Rooms are not shown when `hide_offline_users` is `true`. [jcbrand]
- #251 Non-minified builds for debugging. [jcbrand]
- #260 Sent message carbons are not displayed. [jcbrand]
- #262 Contact requests are not shown if page is reloaded. [jcbrand]
- #264 Remove unnecessary commas for ie8 compatibility. [Deuteu]
- #267 Unread messages counter wrongly gets incremented by chat state notifications. [Deuteu]
- #274 Roster filtering results change with presence changes. [jcbrand]
- #275 Custom status message doesn't reset. [jcbrand]
- #278 Unread messages counter doesn't unbind it's events. [Deuteu]
- #279 Handle more field types for MUC config forms. [gbonvehi]
- #280 New config option, `hide_offline_users` [gbonvehi]

## 0.8.3 (2014-09-22)

- The Javascript build files in the 0.8.2 release weren't updated due to a
  unnoticed build error. [jcbrand]

## 0.8.2 (2014-09-22)

- Converse.js now has the ability to maintain sessions across page loads.
  Previously, the session tokens had to be handled externally and passed in.
  See the [keepalive](https://conversejs.org/docs/html/configuration.html#keepalive) configuration setting. [jcbrand]
- Allow changing of nickname in a chat room via /nick command. [jcbrand]
- Allow a chat room user to be muted or unmuted with the /mute and /voice commands. [jcbrand]
- Add a chat room toolbar button for toggling the list of occupants. [jcbrand]
- Converse.js now responds to XEP-0030: Service Discovery requests. [jcbrand]
- Bugfix. Roster groups all appear offline after page reload (with prebind).
  See http://librelist.com/browser//conversejs/2014/8/26/problem-with-contact-list-everyone-is-offline/ [heban and jcbrand]
- Bugfix concerning trimmed chats. Chats were being trimmed even though there was enough room. [jcbrand]
- #62 Sound notifications will now also play when you are mentioned in a chat room. [jcbrand]
- #212 Bugfix. Groups weren't being show again after the live filter was cleared. [jcbrand]
- #215 (and also #75) XEP-0249: Direct MUC Invitations. [jcbrand]
- #216 Contacts tab empty when using xhr_user_search. [hcderaad and jcbrand]
- #219 New contacts added need page refresh to be accepted and become visible. [hcderaad and jcbrand]
- #220 Non-AMD example page was not working. [xavier83ar and jcbrand]
- #222 Control box state not remembered. [priyadi and jcbrand]
- #223 Provide API to query buddy status. [priyadi and jcbrand]
- #227 Updated Hebrew translations [GreenLunar]

## 0.8.1 (2014-08-23)

- Bugfix: Roster contacts' cache key too vague. [jcbrand]
- Bugfix: Roster contacts weren't properly sorted according to chat status. [jcbrand]
- #63 Support for sound notification when message is received. [jcbrand]
- #212 Provide a live filter of the roster contacts. [jcbrand]

## 0.8.0 (2014-08-04)

**note**:
    1. Converse.js is now relicensed under the [Mozilla Public License](http://www.mozilla.org/MPL/2.0/).
    2. Configuration options for the chat toolbar have changed. Please refer to the [relevant documentation](http://devbox:8890/docs/html/configuration.html#visible-toolbar-buttons).
    3. This release has reduced support for IE8 (some features won't work).
    4. Events have been renamed to remove "on" prefix (sorry for any inconvenience).

- No initial HTML markup is now needed in the document body for converse.js to work. [jcbrand]
- All date handling is now done with moment.js. [jcbrand]
- Add a new toolbar button for clearing chat messages. [jcbrand]
- Chat boxes and rooms can now be resized vertically. [jcbrand]
- Upgraded dependencies to their latest versions. [jcbrand]
- Add new configuration setting [forwarded_messages](https://conversejs.org/docs/html/configuration.html#forwarded-messages).
  Message forwarding was before a default behavior but is now optional (and disabled by default). [jcbrand]
- Newly opened chat boxes always appear immediately left of the controlbox. [jcbrand]
- #71 Chat boxes and rooms can be minimized. [jcbrand]
- #83 Roster contacts can be shown according to their groups. [jcbrand]
    Note: Converse.js can show users under groups if you have assigned them
    already via another client or server configuration. There is not yet a way
    to assign contacts to groups from within converse.js itself.
- #123 Show converse.js in the resource assigned to a user. [jcbrand]
- #130 Fixed bootstrap conflicts. [jcbrand]
- #132 Support for [XEP-0280: Message Carbons](https://xmpp.org/extensions/xep-0280.html).
    Configured via [message_carbons](https://conversejs.org/docs/html/configuration.html#message-carbons) [hejazee]
- #176 Add support for caching in sessionStorage as opposed to localStorage. [jcbrand]
- #180 RID and SID undefined [g8g3]
- #191 No messages history [heban]
- #192 Error: xhr_user_search_url is not defined. [jcbrand]
- #195 Chinese translations. [lancelothuxi]
- #196 [Safari v7.0.5] TypeError: Attempted to assign to readonly property. [g8g3]
- #199 Improved Spanish translations [chilicuil]
- #201 Add zh-locale to fix build task [schoetty]

## 0.7.4 (2014-03-05)

**note:**
*This release contains an important security fix. Thanks to Renaud Dubourguais from [Synacktiv](http://synacktiv.com) for reporting the vulnerability.*

- #125 Bugfix: crypto dependencies loaded in wrong order [jcbrand]
- Bugfix: action messages (i.e. /me) didn't work in OTR mode. [jcbrand]
- Security fix: Ensure that message URLs are properly encoded. [jcbrand]

## 0.7.3 (2014-02-23)

- #93 Add API methods exposing the RID and SID values. Can be disabled. [jcbrand]
- #102 Option to enable OTR by default. [Aupajo]
- #103 Option to display a call button in the chatbox toolbar, to allow third-party libraries to provide a calling feature. [Aupajo]
- #108 Japanese Translations [mako09]
- #111 OTR not working when using converse.js with prebinding. [jseidl, jcbrand]
- #114, #124 Hewbrew Translations [GreenLunar]
- #115 Indonesian Translations [priyadi]

## 0.7.2 (2013-12-18)

**note**
*This release contains an important security fix. Thanks to hejsan for reporting the vulnerability.*

- #48 Add event emitter support and emit events. [jcbrand]
- #97 Wrong number of online contacts shown with config option `show_only_online_users`. [jcbrand]
- #100 Make the fetching of vCards optional (enabled by default). [jcbrand]
- Sanitize message text to avoid Javascript injection attacks.  [jcbrand]

## 0.7.1 (2013-11-17)

- Don't load OTR crypto if the browser doesn't have a CSRNG [jcbrand]
- Don't break when crypto libraries aren't defined. [jcbrand]
- Check if canvas is supported before trying to render the user avatar [jcbrand]
- Use newest strophe.muc plugin. Fixes #85 [jcbrand]

**note:**
If you are using the development libraries, you'll need to run ``bower update``
to fetch the newest strophe.muc.plugin (for bugfix of #85).

This release contains 3 different builds:
- converse.min.js
- converse-no-otr.min.js (Without OTR encryption)
- converse-no-locales-no-otr.min.js (Without OTR encryption or any translations)

## 0.7.0 (2013-11-13)

### Important:

This release includes support for [Off-the-record encryption](https://otr.cypherpunks.ca).
For this to work, your browser needs a CSPRNG (Cryptographically secure pseudorandom number generator).

Internet Explorer of all versions doesn't have one at all, neither does older versions of Firefox.

If you need to support older browsers, please download the latest release from the 0.6 bran

#### Features:

- Add a toolbar to the chat boxes [jcbrand]
- Add support for OTR (off-the-record) encryption [jcbrand]
- Add support for smileys [jcbrand]
- Simplified boilerplate markup [jcbrand]
- New configuration settings, `xhr_custom_status_url` and `xhr_user_search_url` [jcbrand]

**note:**
*This release introduces a backward incompatible change. The boilerplate
HTML needed in your webpage for converse.js to work has been reduced to a
single div: `<div id="conversejs"></div>`*

#### Bugfixes:

- #58 Contact's name gets replaced with their JID [jcbrand]
- #81 Requesting contacts appear as pending contacts [jcbrand]

## 0.6.6 (2013-10-16)

- Bugfix: Presence stanza must be sent out after roster has been initialized [jcbrand]
- Bugfix: Don't reconnect while still disconnecting, causes endless authentication loops. [jcbrand]
- Dutch translation [maartenkling]

## 0.6.5 (2013-10-08)

- Fetch vCards asynchronously once a roster contact is added [jcbrand]
- Hungarian translation [w3host]
- Russian translation [bkocherov]
- Update CSS to avoid clash with bootstrap [seocam]
- New config option `allow_muc` toggles multi-user chat (MUC) [jcbrand]
- New config option `allow_contact_requests` toggles user adding [jcbrand]
- New config option `show_only_online_users` [jcbrand]

## 0.6.4 (2013-09-15)

- Add icon for the unavailable chat state. [jcbrand]
- Chat state descriptions weren't translation aware. [jcbrand]
- Clear messages from localStorage when user types "/clear". [jcbrand]
- The 'xa' chat state wasn't being handled properly. [jcbrand]
- Updated pt-BR translations [seocam]
- Updated af and de translations [jcbrand]

## 0.6.3 (2013-09-12)

*NB: This release contains an important security fix. Please don't use older
versions of the 0.6 branch.*

- French translations. [tdesvenain]
- Bugfix: Messages were stored against buddy JID and not own JID. [jcbrand]

## 0.6.2 (2013-08-29)

- Bugfix. The remove icon wasn't appearing in the contacts roster. [jcbrand]
- Bugfix. With auto_subscribe=True, the "Pending Contacts" header didn't disappear
  after a new user was accepted. [jcbrand]

## 0.6.1 (2013-08-28)

- IE9 and IE8 CSS fixes. [jcbrand]
- Bugfix: Pencil icon not visible (for setting status update). [jcbrand]
- Bugfix: RID, JID and SID initialization values were being ignored. [jcbrand]
- Bugfix: Fall back to English if a non-existing locale was specified. [jcbrand]

## 0.6.0 (2013-08-26)

- #39 Documentation for minifying JS is wrong. [jcbrand]
- #41 prebind and show_controlbox_by_default true fails. [jcbrand]
- With prebinding, attaching to the connection now happens inside Converse and
  not as a separate step after initialization. [jcbrand]
- Register presence and message handlers before fetching the roster. Otherwise
  some presence notifications might be missed. [jcbrand]
- Add a debug option (logs to the browser console). [jcbrand]
- Use font icons from http://icomoon.io [jcbrand]
- Added a static mockup to aid CSS/design process. [jcbrand]
- Save language codes with hyphens. Thanks to @seocam. [jcbrand]
- The combined and minified JS file now uses almond and not require.js. [jcbrand]

## 0.5.2 (2013-08-05)

- Important security update. Don't expose the Strophe connection object globally. [jcbrand]

## 0.5.1 (2013-08-04)

- #13, #14: Messages sent between to GTalk accounts weren't being received. [jcbrand]
- #32: Default status was offline when user didn't have contacts. [jcbrand]
- Attach panels to the DOM upon initialize. [jcbrand]

## 0.5.0 (2013-07-30)

- #09 Remove dependency on AMD/require.js [jcbrand]
- #22 Fixed compare operator in strophe.muc [sonata82]
- #23 Add Italian translations [ctrlaltca]
- #24 Add Spanish translations [macagua]
- #25 Using span with css instead of img [matheus-morfi]
- #26 Only the first minute digit shown in chatbox. [jcbrand]
- #28 Add Brazilian Portuguese translations [matheus-morfi]
- Use Bower to manage 3rd party dependencies. [jcbrand]

## 0.4.0 (2013-06-03)

- CSS tweaks: fixed overflowing text in status message and chat rooms list. [jcbrand]
- Bugfix: Couldn't join chat room when clicking from a list of rooms. [jcbrand]
- Add better support for kicking or banning users from chat rooms. [jcbrand]
- Fixed alignment of chat messages in Firefox. [jcbrand]
- More intelligent fetching of vCards. [jcbrand]
- Fixed a race condition bug. Make sure that the roster is populated before sending initial presence. [jcbrand]
- Reconnect automatically when the connection drops. [jcbrand]
- Add support for internationalization. [jcbrand]

## 0.3.0 (2013-05-21)

- Add vCard support [jcbrand]
- Remember custom status messages upon reload. [jcbrand]
- Remove jquery-ui dependency. [jcbrand]
- Use backbone.localStorage to store the contacts roster, open chatboxes and chat messages. [jcbrand]
- Fixed user status handling, which wasn't 100% according to the spec. [jcbrand]
- Separate messages according to day in chats. [jcbrand]
- Add support for specifying the BOSH bind URL as configuration setting. [jcbrand]
- #8 Improve the message counter to only increment when the window is not focused [witekdev]
- Make fetching of list of chat rooms on a server a configuration option. [jcbrand]
- Use service discovery to show all available features on a room. [jcbrand]
- Multi-user chat rooms are now configurable. [jcbrand]

## 0.2.0 (2013-03-28)

- Performance enhancements and general script cleanup [ichim-david]
- Add "Connecting to chat..." info [alecghica]
- Various smaller improvements and bugfixes [jcbrand]

## 0.1.0 (2012-06-12)

- Created [jcbrand]<|MERGE_RESOLUTION|>--- conflicted
+++ resolved
@@ -7,12 +7,9 @@
 - #1188 Feature request: drag and drop file to HTTP Upload
 - #1268 Switch from SASS variables to CSS custom properties
 - #1278 Replace the default avatar with a SVG version
-<<<<<<< HEAD
 - #1033 Setting show_send_button to true didn't work
-=======
 - #1306 added option `notification_delay`
 
->>>>>>> 1bdb1716
 ## 4.0.4 (2018-10-29)
 
 - Use [Lerna](https://lernajs.io/) to create the @converse/headless package
