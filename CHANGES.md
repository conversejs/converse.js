--- conflicted
+++ resolved
@@ -38,14 +38,12 @@
 - New configuration setting [root](https://conversejs.org/docs/html/configurations.html#root)
 - The [view_mode](https://conversejs.org/docs/html/configurations.html#view-mode) setting now has a new possible value: `embedded`
 
-<<<<<<< HEAD
 ### LibreJS
 - Add LibreJS support
-=======
+
 ### Translation updates
 - Chinese (Traditional), French, German, Portuguese (Brazil), Russian, Ukrainian
 
->>>>>>> db85cb7f
 ## 3.3.2 (2018-01-29)
 
 ### Bugfixes
