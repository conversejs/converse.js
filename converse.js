--- conflicted
+++ resolved
@@ -1149,35 +1149,6 @@
         },
 
         removeContact: function (ev) {
-<<<<<<< HEAD
-            var that = this;
-            $("<span></span>").dialog({
-                title: 'Are you sure you want to remove this contact?',
-                dialogClass: 'remove-xmpp-contact-dialog',
-                resizable: false,
-                width: 200,
-                position: {
-                    my: 'center',
-                    at: 'center',
-                    of: '#controlbox'
-                    },
-                modal: true,
-                buttons: {
-                    "Remove": function() {
-                        var bare_jid = that.model.get('bare_jid');
-                        $(this).dialog( "close" );
-                        xmppchat.connection.roster.remove(bare_jid, function (iq) {
-                            xmppchat.connection.roster.unauthorize(bare_jid);
-                            xmppchat.rosterview.model.remove(bare_jid);
-                        });
-                    },
-                    "Cancel": function() {
-                        $(this).dialog( "close" );
-                    }
-                }
-            });
-=======
->>>>>>> b1a80ac5
             ev.preventDefault();
             var result = confirm("Are you sure you want to remove this contact?");
             if (result === true) {
@@ -1473,11 +1444,6 @@
                     if ((item) && (item.get('subscription') != 'none'))  {
                         xmppchat.connection.roster.authorize(bare_jid);
                     } else {
-<<<<<<< HEAD
-                        $.getJSON(portal_url + "/xmpp-userinfo?user_id=" + Strophe.getNodeFromJid(jid), $.proxy(function (data) {
-                            this.addRosterItem(bare_jid, 'none', 'request', data.fullname, {'isLast': true});
-                        }, this));
-=======
                         xmppchat.getVCard(
                             bare_jid, 
                             $.proxy(function (jid, fullname, img, img_type, url) {
@@ -1497,53 +1463,14 @@
                                 this.add({jid: bare_jid, subscription: 'none', ask: 'request', fullname: jid, is_last: true});
                             }, this)
                         );
->>>>>>> b1a80ac5
                     }
                 }
             } else if (presence_type === 'unsubscribed') {
-<<<<<<< HEAD
-                /* Upon receiving the presence stanza of type "unsubscribed",
-                * the user SHOULD acknowledge receipt of that subscription state
-                * notification by sending a presence stanza of type "unsubscribe"
-                * this step lets the user's server know that it MUST no longer
-                * send notification of the subscription state change to the user.
-                */
-                xmppchat.xmppstatus.sendPresence('unsubscribe');
-                if (xmppchat.connection.roster.findItem(bare_jid)) {
-                    xmppchat.connection.roster.remove(bare_jid, function (iq) {
-                        xmppchat.rosterview.model.remove(bare_jid);
-                    });
-                }
-            } else {
-                if ((presence_type === undefined) && (show)) {
-                    if (show.text() === 'chat') {
-                        presence_type = 'online';
-                    } else if (show.text() === 'dnd') {
-                        presence_type = 'busy';
-                    } else if (show.text() === 'xa') {
-                        presence_type = 'offline';
-                    } else {
-                        presence_type = show.text();
-                    }
-                }
-
-                if ((presence_type !== 'offline')&&(presence_type !== 'unavailable')) {
-                    this.addResource(bare_jid, resource);
-                    model = this.getItem(bare_jid);
-                    model.set({'presence_type': presence_type});
-                } else {
-                    if (this.removeResource(bare_jid, resource) === 0) {
-                        model = this.getItem(bare_jid);
-                        if (model) {
-                            model.set({'presence_type': presence_type});
-                        }
-=======
                 this.unsubscribe(bare_jid);
             } else if (presence_type === 'unavailable') {
                 if (this.removeResource(bare_jid, resource) === 0) {
                     if (item) {
                         item.set({'chat_status': 'offline'});
->>>>>>> b1a80ac5
                     }
                 }
             } else if (item) {
@@ -1587,12 +1514,6 @@
             }, this);
 
             this.model.on("remove", function (item) {
-<<<<<<< HEAD
-                // remove element from the rosterView instance
-                this.rosteritemviews[item.id].$el.remove();
-                delete this.rosteritemviews[item.id];
-                this.render();
-=======
                 this.removeRosterItem(item);
             }, this);
 
@@ -1600,7 +1521,6 @@
             // enough).
             this.model.on("destroy", function (item) {
                 this.removeRosterItem(item);
->>>>>>> b1a80ac5
             }, this);
 
             this.$el.hide().html(this.template());
@@ -1632,31 +1552,6 @@
                 $pending_contacts = this.$el.find('#pending-xmpp-contacts'),
                 $count, presence_change;
             if (item) {
-<<<<<<< HEAD
-                var user_id = Strophe.getNodeFromJid(item.id),
-                        view = this.rosteritemviews[item.id],
-                        ask = item.get('ask'),
-                        subscription = item.get('subscription'),
-                        crit = {order:'asc'};
-
-                    if (ask === 'subscribe') {
-                        $pending_contacts.after(view.render().el);
-                        $pending_contacts.after($pending_contacts.siblings('dd.pending-xmpp-contact').tsort(crit));
-                    } else if (ask === 'request') {
-                        $contact_requests.after(view.render().el);
-                        $contact_requests.after($contact_requests.siblings('dd.requesting-xmpp-contact').tsort(crit));
-                    } else if (subscription === 'both' || subscription === 'to') {
-                        if (!item.options.sorted) {
-                            // this attribute will be true only after all of the elements have been added on the page
-                            // at this point all offline
-                            $my_contacts.after(view.render().el);
-                        }
-                        else {
-                            // just by calling render will be enough to change the icon of the existing item without
-                            // having to reinsert it and the sort will come from the presence change
-                            view.render();
-                        }
-=======
                 var jid = item.id,
                     view = this.rosteritemviews[item.id],
                     ask = item.get('ask'),
@@ -1679,28 +1574,8 @@
                         // just by calling render will be enough to change the icon of the existing item without
                         // having to reinsert it and the sort will come from the presence change
                         view.render();
->>>>>>> b1a80ac5
                     }
-                presence_change = view.model.changed['presence_type'];
-                if (presence_change) {
-                    // resort all items only if the model has changed it's presence_type as this render
-                    // is also triggered when the resource is changed which always comes before the presence change
-                    // therefore we avoid resorting when the change doesn't affect the position of the item
-                    $my_contacts.after($my_contacts.siblings('dd.current-xmpp-contact.offline').tsort('a', crit));
-                    $my_contacts.after($my_contacts.siblings('dd.current-xmpp-contact.unavailable').tsort('a', crit));
-                    $my_contacts.after($my_contacts.siblings('dd.current-xmpp-contact.away').tsort('a', crit));
-                    $my_contacts.after($my_contacts.siblings('dd.current-xmpp-contact.busy').tsort('a', crit));
-                    $my_contacts.after($my_contacts.siblings('dd.current-xmpp-contact.online').tsort('a', crit));
-                }
-<<<<<<< HEAD
-
-                if (item.options.isLast && !item.options.sorted) {
-                    // this will be true after all of the roster items have been added with the default
-                    // options where all of the items are offline and now we can show the rosterView
-                    item.options.sorted = true;
-                    $my_contacts.after($my_contacts.siblings('dd.current-xmpp-contact.offline').tsort('a', crit));
-                    $my_contacts.after($my_contacts.siblings('dd.current-xmpp-contact.unavailable').tsort('a', crit));
-=======
+                }
                 presence_change = view.model.changed.chat_status;
                 if (presence_change) {
                     // resort all items only if the model has changed it's chat_status as this render
@@ -1718,7 +1593,6 @@
                     // options where all of the items are offline and now we can show the rosterView
                     item.set('sorted', true);
                     this.initialSort();
->>>>>>> b1a80ac5
                     this.$el.show();
                 }
             }
