--- conflicted
+++ resolved
@@ -2371,7 +2371,7 @@
   -webkit-tap-highlight-color: rgba(0, 0, 0, 0); }
 @-ms-viewport {
   width: device-width; }
-#conversejs article, #conversejs aside, #conversejs figcaption, #conversejs figure, #conversejs footer, #conversejs header, #conversejs hgroup, #conversejs main, #conversejs nav, #conversejs section {
+#conversejs article, #conversejs aside, #conversejs dialog, #conversejs figcaption, #conversejs figure, #conversejs footer, #conversejs header, #conversejs hgroup, #conversejs main, #conversejs nav, #conversejs section {
   display: block; }
 #conversejs body {
   margin: 0;
@@ -2458,7 +2458,7 @@
 #conversejs code,
 #conversejs kbd,
 #conversejs samp {
-  font-family: SFMono-Regular, Menlo, Monaco, Consolas, "Liberation Mono", "Courier New", monospace;
+  font-family: monospace, monospace;
   font-size: 1em; }
 #conversejs pre {
   margin-top: 0;
@@ -2484,7 +2484,7 @@
   text-align: inherit; }
 #conversejs label {
   display: inline-block;
-  margin-bottom: 0.5rem; }
+  margin-bottom: .5rem; }
 #conversejs button {
   border-radius: 0; }
 #conversejs button:focus {
@@ -3208,9 +3208,6 @@
   border: 1px solid #ced4da;
   border-radius: 0.25rem;
   transition: border-color 0.15s ease-in-out, box-shadow 0.15s ease-in-out; }
-  @media screen and (prefers-reduced-motion: reduce) {
-    #conversejs .form-control {
-      transition: none; } }
   #conversejs .form-control::-ms-expand {
     background-color: transparent;
     border: 0; }
@@ -3258,7 +3255,6 @@
   padding-bottom: 0.375rem;
   margin-bottom: 0;
   line-height: 1.5;
-  color: #212529;
   background-color: transparent;
   border: solid transparent;
   border-width: 1px 0; }
@@ -3375,10 +3371,6 @@
   #conversejs .custom-select.is-valid ~ .valid-feedback,
   #conversejs .custom-select.is-valid ~ .valid-tooltip {
     display: block; }
-.was-validated #conversejs .form-control-file:valid ~ .valid-feedback,
-.was-validated #conversejs .form-control-file:valid ~ .valid-tooltip, #conversejs .form-control-file.is-valid ~ .valid-feedback,
-#conversejs .form-control-file.is-valid ~ .valid-tooltip {
-  display: block; }
 .was-validated #conversejs .form-check-input:valid ~ .form-check-label, #conversejs .form-check-input.is-valid ~ .form-check-label {
   color: #3AA569; }
 .was-validated #conversejs .form-check-input:valid ~ .valid-feedback,
@@ -3443,10 +3435,6 @@
   #conversejs .custom-select.is-invalid ~ .invalid-feedback,
   #conversejs .custom-select.is-invalid ~ .invalid-tooltip {
     display: block; }
-.was-validated #conversejs .form-control-file:invalid ~ .invalid-feedback,
-.was-validated #conversejs .form-control-file:invalid ~ .invalid-tooltip, #conversejs .form-control-file.is-invalid ~ .invalid-feedback,
-#conversejs .form-control-file.is-invalid ~ .invalid-tooltip {
-  display: block; }
 .was-validated #conversejs .form-check-input:invalid ~ .form-check-label, #conversejs .form-check-input.is-invalid ~ .form-check-label {
   color: #E77051; }
 .was-validated #conversejs .form-check-input:invalid ~ .invalid-feedback,
@@ -3499,8 +3487,7 @@
       vertical-align: middle; }
     #conversejs .form-inline .form-control-plaintext {
       display: inline-block; }
-    #conversejs .form-inline .input-group,
-    #conversejs .form-inline .custom-select {
+    #conversejs .form-inline .input-group {
       width: auto; }
     #conversejs .form-inline .form-check {
       display: flex;
@@ -3531,9 +3518,6 @@
   line-height: 1.5;
   border-radius: 0.25rem;
   transition: color 0.15s ease-in-out, background-color 0.15s ease-in-out, border-color 0.15s ease-in-out, box-shadow 0.15s ease-in-out; }
-  @media screen and (prefers-reduced-motion: reduce) {
-    #conversejs .btn {
-      transition: none; } }
   #conversejs .btn:hover, #conversejs .btn:focus {
     text-decoration: none; }
   #conversejs .btn:focus, #conversejs .btn.focus {
@@ -3882,8 +3866,7 @@
     border-color: transparent;
     box-shadow: none; }
   #conversejs .btn-link:disabled, #conversejs .btn-link.disabled {
-    color: #6c757d;
-    pointer-events: none; }
+    color: #6c757d; }
 #conversejs .btn-lg, #conversejs .btn-group-lg > .btn {
   padding: 0.5rem 1rem;
   font-size: 1.25rem;
@@ -3904,26 +3887,25 @@
 #conversejs input[type="button"].btn-block {
   width: 100%; }
 #conversejs .fade {
+  opacity: 0;
   transition: opacity 0.15s linear; }
-  @media screen and (prefers-reduced-motion: reduce) {
-    #conversejs .fade {
-      transition: none; } }
-  #conversejs .fade:not(.show) {
-    opacity: 0; }
-#conversejs .collapse:not(.show) {
+  #conversejs .fade.show {
+    opacity: 1; }
+#conversejs .collapse {
   display: none; }
+  #conversejs .collapse.show {
+    display: block; }
+#conversejs tr.collapse.show {
+  display: table-row; }
+#conversejs tbody.collapse.show {
+  display: table-row-group; }
 #conversejs .collapsing {
   position: relative;
   height: 0;
   overflow: hidden;
   transition: height 0.35s ease; }
-  @media screen and (prefers-reduced-motion: reduce) {
-    #conversejs .collapsing {
-      transition: none; } }
 #conversejs .dropup,
-#conversejs .dropright,
-#conversejs .dropdown,
-#conversejs .dropleft {
+#conversejs .dropdown {
   position: relative; }
 #conversejs .dropdown-toggle::after {
   display: inline-block;
@@ -3956,12 +3938,7 @@
   background-clip: padding-box;
   border: 1px solid rgba(0, 0, 0, 0.15);
   border-radius: 0.25rem; }
-#conversejs .dropdown-menu-right {
-  right: 0;
-  left: auto; }
 #conversejs .dropup .dropdown-menu {
-  top: auto;
-  bottom: 100%;
   margin-top: 0;
   margin-bottom: 0.125rem; }
 #conversejs .dropup .dropdown-toggle::after {
@@ -3978,9 +3955,6 @@
 #conversejs .dropup .dropdown-toggle:empty::after {
   margin-left: 0; }
 #conversejs .dropright .dropdown-menu {
-  top: 0;
-  right: auto;
-  left: 100%;
   margin-top: 0;
   margin-left: 0.125rem; }
 #conversejs .dropright .dropdown-toggle::after {
@@ -3991,7 +3965,6 @@
   vertical-align: 0.255em;
   content: "";
   border-top: 0.3em solid transparent;
-  border-right: 0;
   border-bottom: 0.3em solid transparent;
   border-left: 0.3em solid; }
 #conversejs .dropright .dropdown-toggle:empty::after {
@@ -3999,9 +3972,6 @@
 #conversejs .dropright .dropdown-toggle::after {
   vertical-align: 0; }
 #conversejs .dropleft .dropdown-menu {
-  top: 0;
-  right: 100%;
-  left: auto;
   margin-top: 0;
   margin-right: 0.125rem; }
 #conversejs .dropleft .dropdown-toggle::after {
@@ -4027,9 +3997,6 @@
   margin-left: 0; }
 #conversejs .dropleft .dropdown-toggle::before {
   vertical-align: 0; }
-#conversejs .dropdown-menu[x-placement^="top"], #conversejs .dropdown-menu[x-placement^="right"], #conversejs .dropdown-menu[x-placement^="bottom"], #conversejs .dropdown-menu[x-placement^="left"] {
-  right: auto;
-  bottom: auto; }
 #conversejs .dropdown-divider {
   height: 0;
   margin: 0.5rem 0;
@@ -4066,10 +4033,6 @@
   font-size: 0.875rem;
   color: #6c757d;
   white-space: nowrap; }
-#conversejs .dropdown-item-text {
-  display: block;
-  padding: 0.25rem 1.5rem;
-  color: #212529; }
 #conversejs .btn-group,
 #conversejs .btn-group-vertical {
   position: relative;
@@ -4115,10 +4078,8 @@
 #conversejs .dropdown-toggle-split {
   padding-right: 0.5625rem;
   padding-left: 0.5625rem; }
-  #conversejs .dropdown-toggle-split::after, .dropup #conversejs .dropdown-toggle-split::after, .dropright #conversejs .dropdown-toggle-split::after {
+  #conversejs .dropdown-toggle-split::after {
     margin-left: 0; }
-  .dropleft #conversejs .dropdown-toggle-split::before {
-    margin-right: 0; }
 #conversejs .btn-sm + .dropdown-toggle-split, #conversejs .btn-group-sm > .btn + .dropdown-toggle-split {
   padding-right: 0.375rem;
   padding-left: 0.375rem; }
@@ -4194,10 +4155,10 @@
   #conversejs .input-group > .custom-file {
     display: flex;
     align-items: center; }
-    #conversejs .input-group > .custom-file:not(:last-child) .custom-file-label, #conversejs .input-group > .custom-file:not(:last-child) .custom-file-label::after {
+    #conversejs .input-group > .custom-file:not(:last-child) .custom-file-label, #conversejs .input-group > .custom-file:not(:last-child) .custom-file-label::before {
       border-top-right-radius: 0;
       border-bottom-right-radius: 0; }
-    #conversejs .input-group > .custom-file:not(:first-child) .custom-file-label {
+    #conversejs .input-group > .custom-file:not(:first-child) .custom-file-label, #conversejs .input-group > .custom-file:not(:first-child) .custom-file-label::before {
       border-top-left-radius: 0;
       border-bottom-left-radius: 0; }
 #conversejs .input-group-prepend,
@@ -4278,12 +4239,11 @@
     #conversejs .custom-control-input:disabled ~ .custom-control-label::before {
       background-color: #e9ecef; }
 #conversejs .custom-control-label {
-  position: relative;
   margin-bottom: 0; }
   #conversejs .custom-control-label::before {
     position: absolute;
     top: 0.25rem;
-    left: -1.5rem;
+    left: 0;
     display: block;
     width: 1rem;
     height: 1rem;
@@ -4294,7 +4254,7 @@
   #conversejs .custom-control-label::after {
     position: absolute;
     top: 0.25rem;
-    left: -1.5rem;
+    left: 0;
     display: block;
     width: 1rem;
     height: 1rem;
@@ -4376,10 +4336,10 @@
   height: calc(2.25rem + 2px);
   margin: 0;
   opacity: 0; }
-  #conversejs .custom-file-input:focus ~ .custom-file-label {
+  #conversejs .custom-file-input:focus ~ .custom-file-control {
     border-color: #7db3cd;
     box-shadow: 0 0 0 0.2rem rgba(56, 117, 146, 0.25); }
-    #conversejs .custom-file-input:focus ~ .custom-file-label::after {
+    #conversejs .custom-file-input:focus ~ .custom-file-control::before {
       border-color: #7db3cd; }
   #conversejs .custom-file-input:lang(en) ~ .custom-file-label::after {
     content: "Browse"; }
@@ -4403,7 +4363,7 @@
     bottom: 0;
     z-index: 3;
     display: block;
-    height: 2.25rem;
+    height: calc(calc(2.25rem + 2px) - 1px * 2);
     padding: 0.375rem 0.75rem;
     line-height: 1.5;
     color: #495057;
@@ -4411,83 +4371,6 @@
     background-color: #e9ecef;
     border-left: 1px solid #ced4da;
     border-radius: 0 0.25rem 0.25rem 0; }
-#conversejs .custom-range {
-  width: 100%;
-  padding-left: 0;
-  background-color: transparent;
-  appearance: none; }
-  #conversejs .custom-range:focus {
-    outline: none; }
-  #conversejs .custom-range::-moz-focus-outer {
-    border: 0; }
-  #conversejs .custom-range::-webkit-slider-thumb {
-    width: 1rem;
-    height: 1rem;
-    margin-top: -0.25rem;
-    background-color: #387592;
-    border: 0;
-    border-radius: 1rem;
-    appearance: none; }
-    #conversejs .custom-range::-webkit-slider-thumb:focus {
-      outline: none;
-      box-shadow: 0 0 0 1px #fff, 0 0 0 0.2rem rgba(56, 117, 146, 0.25); }
-    #conversejs .custom-range::-webkit-slider-thumb:active {
-      background-color: #a1c9db; }
-  #conversejs .custom-range::-webkit-slider-runnable-track {
-    width: 100%;
-    height: 0.5rem;
-    color: transparent;
-    cursor: pointer;
-    background-color: #dee2e6;
-    border-color: transparent;
-    border-radius: 1rem; }
-  #conversejs .custom-range::-moz-range-thumb {
-    width: 1rem;
-    height: 1rem;
-    background-color: #387592;
-    border: 0;
-    border-radius: 1rem;
-    appearance: none; }
-    #conversejs .custom-range::-moz-range-thumb:focus {
-      outline: none;
-      box-shadow: 0 0 0 1px #fff, 0 0 0 0.2rem rgba(56, 117, 146, 0.25); }
-    #conversejs .custom-range::-moz-range-thumb:active {
-      background-color: #a1c9db; }
-  #conversejs .custom-range::-moz-range-track {
-    width: 100%;
-    height: 0.5rem;
-    color: transparent;
-    cursor: pointer;
-    background-color: #dee2e6;
-    border-color: transparent;
-    border-radius: 1rem; }
-  #conversejs .custom-range::-ms-thumb {
-    width: 1rem;
-    height: 1rem;
-    background-color: #387592;
-    border: 0;
-    border-radius: 1rem;
-    appearance: none; }
-    #conversejs .custom-range::-ms-thumb:focus {
-      outline: none;
-      box-shadow: 0 0 0 1px #fff, 0 0 0 0.2rem rgba(56, 117, 146, 0.25); }
-    #conversejs .custom-range::-ms-thumb:active {
-      background-color: #a1c9db; }
-  #conversejs .custom-range::-ms-track {
-    width: 100%;
-    height: 0.5rem;
-    color: transparent;
-    cursor: pointer;
-    background-color: transparent;
-    border-color: transparent;
-    border-width: 0.5rem; }
-  #conversejs .custom-range::-ms-fill-lower {
-    background-color: #dee2e6;
-    border-radius: 1rem; }
-  #conversejs .custom-range::-ms-fill-upper {
-    margin-right: 15px;
-    background-color: #dee2e6;
-    border-radius: 1rem; }
 #conversejs .card {
   position: relative;
   display: flex;
@@ -4633,24 +4516,10 @@
 @media (min-width: 576px) {
   #conversejs .card-columns {
     column-count: 3;
-    column-gap: 1.25rem;
-    orphans: 1;
-    widows: 1; }
+    column-gap: 1.25rem; }
     #conversejs .card-columns .card {
       display: inline-block;
       width: 100%; } }
-#conversejs .accordion .card:not(:first-of-type):not(:last-of-type) {
-  border-bottom: 0;
-  border-radius: 0; }
-#conversejs .accordion .card:not(:first-of-type) .card-header:first-child {
-  border-radius: 0; }
-#conversejs .accordion .card:first-of-type {
-  border-bottom: 0;
-  border-bottom-right-radius: 0;
-  border-bottom-left-radius: 0; }
-#conversejs .accordion .card:last-of-type {
-  border-top-left-radius: 0;
-  border-top-right-radius: 0; }
 #conversejs .breadcrumb {
   display: flex;
   flex-wrap: wrap;
@@ -4659,13 +4528,12 @@
   list-style: none;
   background-color: #e9ecef;
   border-radius: 0.25rem; }
-#conversejs .breadcrumb-item + .breadcrumb-item {
-  padding-left: 0.5rem; }
-  #conversejs .breadcrumb-item + .breadcrumb-item::before {
-    display: inline-block;
-    padding-right: 0.5rem;
-    color: #6c757d;
-    content: "/"; }
+#conversejs .breadcrumb-item + .breadcrumb-item::before {
+  display: inline-block;
+  padding-right: 0.5rem;
+  padding-left: 0.5rem;
+  color: #6c757d;
+  content: "/"; }
 #conversejs .breadcrumb-item + .breadcrumb-item:hover::before {
   text-decoration: underline; }
 #conversejs .breadcrumb-item + .breadcrumb-item:hover::before {
@@ -5005,9 +4873,6 @@
   .modal.fade #conversejs .modal-dialog {
     transition: transform 0.3s ease-out;
     transform: translate(0, -25%); }
-    @media screen and (prefers-reduced-motion: reduce) {
-      .modal.fade #conversejs .modal-dialog {
-        transition: none; } }
   .modal.show #conversejs .modal-dialog {
     transform: translate(0, 0); }
 #conversejs .modal-dialog-centered {
@@ -5563,16 +5428,6 @@
   flex-wrap: nowrap !important; }
 #conversejs .flex-wrap-reverse {
   flex-wrap: wrap-reverse !important; }
-#conversejs .flex-fill {
-  flex: 1 1 auto !important; }
-#conversejs .flex-grow-0 {
-  flex-grow: 0 !important; }
-#conversejs .flex-grow-1 {
-  flex-grow: 1 !important; }
-#conversejs .flex-shrink-0 {
-  flex-shrink: 0 !important; }
-#conversejs .flex-shrink-1 {
-  flex-shrink: 1 !important; }
 #conversejs .justify-content-start {
   justify-content: flex-start !important; }
 #conversejs .justify-content-end {
@@ -5632,16 +5487,6 @@
     flex-wrap: nowrap !important; }
   #conversejs .flex-sm-wrap-reverse {
     flex-wrap: wrap-reverse !important; }
-  #conversejs .flex-sm-fill {
-    flex: 1 1 auto !important; }
-  #conversejs .flex-sm-grow-0 {
-    flex-grow: 0 !important; }
-  #conversejs .flex-sm-grow-1 {
-    flex-grow: 1 !important; }
-  #conversejs .flex-sm-shrink-0 {
-    flex-shrink: 0 !important; }
-  #conversejs .flex-sm-shrink-1 {
-    flex-shrink: 1 !important; }
   #conversejs .justify-content-sm-start {
     justify-content: flex-start !important; }
   #conversejs .justify-content-sm-end {
@@ -5701,16 +5546,6 @@
     flex-wrap: nowrap !important; }
   #conversejs .flex-md-wrap-reverse {
     flex-wrap: wrap-reverse !important; }
-  #conversejs .flex-md-fill {
-    flex: 1 1 auto !important; }
-  #conversejs .flex-md-grow-0 {
-    flex-grow: 0 !important; }
-  #conversejs .flex-md-grow-1 {
-    flex-grow: 1 !important; }
-  #conversejs .flex-md-shrink-0 {
-    flex-shrink: 0 !important; }
-  #conversejs .flex-md-shrink-1 {
-    flex-shrink: 1 !important; }
   #conversejs .justify-content-md-start {
     justify-content: flex-start !important; }
   #conversejs .justify-content-md-end {
@@ -5770,16 +5605,6 @@
     flex-wrap: nowrap !important; }
   #conversejs .flex-lg-wrap-reverse {
     flex-wrap: wrap-reverse !important; }
-  #conversejs .flex-lg-fill {
-    flex: 1 1 auto !important; }
-  #conversejs .flex-lg-grow-0 {
-    flex-grow: 0 !important; }
-  #conversejs .flex-lg-grow-1 {
-    flex-grow: 1 !important; }
-  #conversejs .flex-lg-shrink-0 {
-    flex-shrink: 0 !important; }
-  #conversejs .flex-lg-shrink-1 {
-    flex-shrink: 1 !important; }
   #conversejs .justify-content-lg-start {
     justify-content: flex-start !important; }
   #conversejs .justify-content-lg-end {
@@ -5839,16 +5664,6 @@
     flex-wrap: nowrap !important; }
   #conversejs .flex-xl-wrap-reverse {
     flex-wrap: wrap-reverse !important; }
-  #conversejs .flex-xl-fill {
-    flex: 1 1 auto !important; }
-  #conversejs .flex-xl-grow-0 {
-    flex-grow: 0 !important; }
-  #conversejs .flex-xl-grow-1 {
-    flex-grow: 1 !important; }
-  #conversejs .flex-xl-shrink-0 {
-    flex-shrink: 0 !important; }
-  #conversejs .flex-xl-shrink-1 {
-    flex-shrink: 1 !important; }
   #conversejs .justify-content-xl-start {
     justify-content: flex-start !important; }
   #conversejs .justify-content-xl-end {
@@ -5962,6 +5777,7 @@
   overflow: hidden;
   clip: rect(0, 0, 0, 0);
   white-space: nowrap;
+  clip-path: inset(50%);
   border: 0; }
 #conversejs .sr-only-focusable:active, #conversejs .sr-only-focusable:focus {
   position: static;
@@ -5969,15 +5785,8 @@
   height: auto;
   overflow: visible;
   clip: auto;
-  white-space: normal; }
-#conversejs .shadow-sm {
-  box-shadow: 0 0.125rem 0.25rem rgba(0, 0, 0, 0.075) !important; }
-#conversejs .shadow {
-  box-shadow: 0 0.5rem 1rem rgba(0, 0, 0, 0.15) !important; }
-#conversejs .shadow-lg {
-  box-shadow: 0 1rem 3rem rgba(0, 0, 0, 0.175) !important; }
-#conversejs .shadow-none {
-  box-shadow: none !important; }
+  white-space: normal;
+  clip-path: none; }
 #conversejs .w-25 {
   width: 25% !important; }
 #conversejs .w-50 {
@@ -5986,8 +5795,6 @@
   width: 75% !important; }
 #conversejs .w-100 {
   width: 100% !important; }
-#conversejs .w-auto {
-  width: auto !important; }
 #conversejs .h-25 {
   height: 25% !important; }
 #conversejs .h-50 {
@@ -5996,8 +5803,6 @@
   height: 75% !important; }
 #conversejs .h-100 {
   height: 100% !important; }
-#conversejs .h-auto {
-  height: auto !important; }
 #conversejs .mw-100 {
   max-width: 100% !important; }
 #conversejs .mh-100 {
@@ -6916,8 +6721,6 @@
   #conversejs .ml-xl-auto,
   #conversejs .mx-xl-auto {
     margin-left: auto !important; } }
-#conversejs .text-monospace {
-  font-family: SFMono-Regular, Menlo, Monaco, Consolas, "Liberation Mono", "Courier New", monospace; }
 #conversejs .text-justify {
   text-align: justify !important; }
 #conversejs .text-nowrap {
@@ -7008,14 +6811,8 @@
   color: #343a40 !important; }
 #conversejs a.text-dark:hover, #conversejs a.text-dark:focus {
   color: #1d2124 !important; }
-#conversejs .text-body {
-  color: #212529 !important; }
 #conversejs .text-muted {
   color: #6c757d !important; }
-#conversejs .text-black-50 {
-  color: rgba(0, 0, 0, 0.5) !important; }
-#conversejs .text-white-50 {
-  color: rgba(255, 255, 255, 0.5) !important; }
 #conversejs .text-hide {
   font: 0/0 a;
   color: transparent;
@@ -7540,7 +7337,6 @@
     font-size: 80%; }
   #conversejs .chat-head .chatbox-buttons {
     flex-direction: row-reverse;
-<<<<<<< HEAD
     position: relative;
     width: 100%;
     min-height: 1px;
@@ -7548,8 +7344,6 @@
     padding-left: 15px;
     flex: 0 0 25%;
     max-width: 25%;
-=======
->>>>>>> e5c030c1
     padding: 0; }
   #conversejs .chat-head .user-custom-message {
     color: white;
