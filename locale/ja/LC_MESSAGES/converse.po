# Language JA translations for Converse.js package.
# Copyright (C) 2013 Jan-Carel Brand
# This file is distributed under the same license as the Converse.js package.
# Mako N <mako@pasero.net>, 2014.
#
msgid ""
msgstr ""
"Project-Id-Version: Converse.js 3.2.1\n"
"Report-Msgid-Bugs-To: \n"
<<<<<<< HEAD
"POT-Creation-Date: 2018-04-30 16:16+0200\n"
=======
"POT-Creation-Date: 2018-05-17 11:19+0200\n"
>>>>>>> 4331f920
"PO-Revision-Date: 2018-05-02 04:43+0000\n"
"Last-Translator: Mako N <mako@pasero.net>\n"
"Language-Team: Japanese <https://hosted.weblate.org/projects/conversejs/"
"translations/ja/>\n"
"Language: ja\n"
"MIME-Version: 1.0\n"
"Content-Type: text/plain; charset=UTF-8\n"
"Content-Transfer-Encoding: 8bit\n"
"Plural-Forms: nplurals=1; plural=0;\n"
"X-Generator: Weblate 3.0-dev\n"

#: dist/converse-no-dependencies.js:9853 dist/converse-no-dependencies.js:9882
msgid "Download"
msgstr "ダウンロード"

#: dist/converse-no-dependencies.js:9872
#, javascript-format
msgid "Download: \"%1$s"
msgstr "ダウンロード: %1$s"

#: dist/converse-no-dependencies.js:9895
msgid "Download video file"
msgstr "動画ファイルをダウンロード"

#: dist/converse-no-dependencies.js:9908
msgid "Download audio file"
msgstr "音声ファイルをダウンロード"

#: dist/converse-no-dependencies.js:11229
msgid "The connection has dropped, attempting to reconnect."
msgstr "接続が失われました。再接続を試みます。"

#: dist/converse-no-dependencies.js:11327
msgid "An error occurred while connecting to the chat server."
msgstr "チャットサーバーに接続する際にエラーが発生しました。"

#: dist/converse-no-dependencies.js:11334
msgid "Your Jabber ID and/or password is incorrect. Please try again."
msgstr ""
"Jabber ID とパスワードの両方または一方が正しくありません。もう一度やり直して"
"ください。"

#: dist/converse-no-dependencies.js:11346
#, javascript-format
msgid "Sorry, we could not connect to the XMPP host with domain: %1$s"
msgstr "次のドメインの XMPP ホストに接続できませんでした: %1$s"

#: dist/converse-no-dependencies.js:11348
msgid "The XMPP server did not offer a supported authentication mechanism"
msgstr "XMPP サーバーは対応している認証形式を提示しませんでした"

#: dist/converse-no-dependencies.js:16016
#, javascript-format
msgid "%1$s has invited you to join a chat room: %2$s"
msgstr "%1$s があなたを談話室 %2$s へ招待しています"

#: dist/converse-no-dependencies.js:16018
#, javascript-format
msgid ""
"%1$s has invited you to join a chat room: %2$s, and left the following "
"reason: \"%3$s\""
msgstr "%1$s があなたを談話室%2$s へ招待しています。案内: \"%3$s\""

#: dist/converse-no-dependencies.js:16379
#: dist/converse-no-dependencies.js:16464
#: dist/converse-no-dependencies.js:33114
msgid "Bookmark this room"
msgstr "この談話室をブックマーク"

#: dist/converse-no-dependencies.js:16465
msgid "The name for this bookmark:"
msgstr "このブックマークの名前:"

#: dist/converse-no-dependencies.js:16466
msgid "Would you like this room to be automatically joined upon startup?"
msgstr "起動時にこの談話室に自動的に入りますか ?"

#: dist/converse-no-dependencies.js:16467
msgid "What should your nickname for this room be?"
msgstr "この談話室でのあなたのニックネームは何にしますか ?"

#: dist/converse-no-dependencies.js:16469
#: dist/converse-no-dependencies.js:25296
#: dist/converse-no-dependencies.js:25380
msgid "Save"
msgstr "保存"

#: dist/converse-no-dependencies.js:16470
#: dist/converse-no-dependencies.js:25376
#: dist/converse-no-dependencies.js:32190
msgid "Cancel"
msgstr "キャンセル"

#: dist/converse-no-dependencies.js:16543
#, javascript-format
msgid "Are you sure you want to remove the bookmark \"%1$s\"?"
msgstr "ほんとうにこのブックマーク \"%1$s\" を削除してもいいですか ?"

#: dist/converse-no-dependencies.js:16659
msgid "Sorry, something went wrong while trying to save your bookmark."
msgstr "ブックマークの保存に失敗しました。"

#: dist/converse-no-dependencies.js:16738
#: dist/converse-no-dependencies.js:33112
msgid "Leave this room"
msgstr "談話室から退出"

#: dist/converse-no-dependencies.js:16739
msgid "Remove this bookmark"
msgstr "このブックマークを削除"

#: dist/converse-no-dependencies.js:16740
#: dist/converse-no-dependencies.js:33113
msgid "Unbookmark this room"
msgstr "この談話室をブックマークからはずす"

#: dist/converse-no-dependencies.js:16741
#: dist/converse-no-dependencies.js:28819
#: dist/converse-no-dependencies.js:33115
msgid "Show more information on this room"
msgstr "この談話室についての詳細を見る"

#: dist/converse-no-dependencies.js:16744
#: dist/converse-no-dependencies.js:28818
#: dist/converse-no-dependencies.js:33117
msgid "Click to open this room"
msgstr "クリックしてこの談話室を開く"

#: dist/converse-no-dependencies.js:16780
msgid "Click to toggle the bookmarks list"
msgstr "クリックしてブックマーク一覧を開閉"

#: dist/converse-no-dependencies.js:16781
msgid "Bookmarks"
msgstr "ブックマーク"

#: dist/converse-no-dependencies.js:21217
msgid "Sorry, could not determine file upload URL."
msgstr "ファイルアップロードの URL を確定できませんでした。"

#: dist/converse-no-dependencies.js:21225
msgid "Sorry, could not determine upload URL."
msgstr "アップロードの URL を確定できませんでした。"

#: dist/converse-no-dependencies.js:21257
msgid "Sorry, could not succesfully upload your file."
msgstr "ファイルのアップロードに失敗しました。"

#: dist/converse-no-dependencies.js:21260
#, javascript-format
msgid "Your server's response: \"%1$s\""
msgstr "サーバーの応答: %1$s"

#: dist/converse-no-dependencies.js:21442
msgid "Sorry, looks like file upload is not supported by your server."
msgstr "サーバーはファイルアップロードに対応していないようです。"

#: dist/converse-no-dependencies.js:21452
#, javascript-format
msgid ""
"The size of your file, %1$s, exceeds the maximum allowed by your server, "
"which is %2$s."
msgstr "ファイルのサイズ %1$s は、サーバーの制限値 %2$s を超えています。"

<<<<<<< HEAD
#: dist/converse-no-dependencies.js:18681
msgid "Show more"
msgstr "もっと見る"
=======
#: dist/converse-no-dependencies.js:22197
msgid "Show more"
msgstr "もっと見る"

#: dist/converse-no-dependencies.js:22248
msgid "Typing from another device"
msgstr "別のデバイスで入力中"

#: dist/converse-no-dependencies.js:22250
msgid "is typing"
msgstr "は入力中です"

#: dist/converse-no-dependencies.js:22254
msgid "Stopped typing on the other device"
msgstr "別のデバイスでの入力を停止"

#: dist/converse-no-dependencies.js:22256
msgid "has stopped typing"
msgstr "は入力を止めました"

#: dist/converse-no-dependencies.js:22259
#: dist/converse-no-dependencies.js:23256
#: dist/converse-no-dependencies.js:30521
msgid "has gone away"
msgstr "は離席中です"
>>>>>>> 4331f920

#: dist/converse-no-dependencies.js:22488
msgid "Close this chat box"
msgstr "このチャットを閉じる"

#: dist/converse-no-dependencies.js:22516
msgid "The User's Profile Image"
msgstr ""

#: dist/converse-no-dependencies.js:22519
#: dist/converse-no-dependencies.js:25289
#: dist/converse-no-dependencies.js:25374
msgid "Close"
msgstr "閉じる"

#: dist/converse-no-dependencies.js:22520
#: dist/converse-no-dependencies.js:25290
msgid "Email"
msgstr ""

#: dist/converse-no-dependencies.js:22521
#: dist/converse-no-dependencies.js:25291
#, fuzzy
msgid "Full Name"
msgstr "名前"

#: dist/converse-no-dependencies.js:22522
#, fuzzy
msgid "Jabber ID"
msgstr "Jabber ID:"

#: dist/converse-no-dependencies.js:22523
#: dist/converse-no-dependencies.js:25292
#: dist/converse-no-dependencies.js:29617
msgid "Nickname"
msgstr "ニックネーム"

#: dist/converse-no-dependencies.js:22524
#, fuzzy
msgid "Remove as contact"
msgstr "相手先を追加"

#: dist/converse-no-dependencies.js:22525
msgid "Refresh"
msgstr ""

#: dist/converse-no-dependencies.js:22526
#: dist/converse-no-dependencies.js:25294
msgid "Role"
msgstr ""

#: dist/converse-no-dependencies.js:22527
#: dist/converse-no-dependencies.js:25297
msgid "URL"
msgstr ""

#: dist/converse-no-dependencies.js:22566
#: dist/converse-no-dependencies.js:24293
msgid "Are you sure you want to remove this contact?"
msgstr "ほんとうにこの相手先を削除しますか ?"

#: dist/converse-no-dependencies.js:22575
#: dist/converse-no-dependencies.js:25325
msgid "Error"
msgstr ""

#: dist/converse-no-dependencies.js:22575
#: dist/converse-no-dependencies.js:24301
#, javascript-format
msgid "Sorry, there was an error while trying to remove %1$s as a contact."
msgstr "%1$s を相手先から削除しようとする際にエラーが起こりました。"

#: dist/converse-no-dependencies.js:22629
#: dist/converse-no-dependencies.js:22667
#: dist/converse-no-dependencies.js:29029
msgid "You have unread messages"
msgstr "未読のメッセージがあります"

#: dist/converse-no-dependencies.js:22653
msgid "Hidden message"
msgstr "私信"

#: dist/converse-no-dependencies.js:22655
msgid "Personal message"
msgstr "私信"

#: dist/converse-no-dependencies.js:22662
#: dist/converse-no-dependencies.js:29026
msgid "Send"
msgstr "送信"

#: dist/converse-no-dependencies.js:22663
msgid "Optional hint"
msgstr "その他のヒント"

#: dist/converse-no-dependencies.js:22692
msgid "Choose a file to send"
msgstr "送信するファイルを選択"

#: dist/converse-no-dependencies.js:22748
msgid "Click to write as a normal (non-spoiler) message"
msgstr "クリックして、普通(ネタバレなし)のメッセージとして書き込む"

#: dist/converse-no-dependencies.js:22750
msgid "Click to write your message as a spoiler"
msgstr "クリックして、ネタバレとしてメッセージを書き込む"

#: dist/converse-no-dependencies.js:22754
msgid "Clear all messages"
msgstr "すべてのメッセージをクリア"

<<<<<<< HEAD
#: dist/converse-no-dependencies.js:19149
=======
#: dist/converse-no-dependencies.js:22755
>>>>>>> 4331f920
msgid "Insert emojis"
msgstr "絵文字を挿入"

#: dist/converse-no-dependencies.js:22756
msgid "Start a call"
msgstr "呼び出す"

#: dist/converse-no-dependencies.js:23069
#: dist/converse-no-dependencies.js:29265
msgid "Remove messages"
msgstr "メッセージを削除"

#: dist/converse-no-dependencies.js:23069
msgid "Write in the third person"
msgstr "三人称で書く"

#: dist/converse-no-dependencies.js:23069
#: dist/converse-no-dependencies.js:29267
msgid "Show this menu"
msgstr "このメニューを表示"

<<<<<<< HEAD
#: dist/converse-no-dependencies.js:19614
=======
#: dist/converse-no-dependencies.js:23164
>>>>>>> 4331f920
msgid "Are you sure you want to clear the messages from this conversation?"
msgstr "ほんとうにこのチャット欄のメッセージを消去しますか ?"

#: dist/converse-no-dependencies.js:23254
#: dist/converse-no-dependencies.js:30519
msgid "has gone offline"
msgstr "はオフラインです"

#: dist/converse-no-dependencies.js:23258
#: dist/converse-no-dependencies.js:30523
msgid "is busy"
msgstr "は取り込み中です"

<<<<<<< HEAD
#: dist/converse-no-dependencies.js:19710
=======
#: dist/converse-no-dependencies.js:23260
>>>>>>> 4331f920
msgid "is online"
msgstr "在席"

#: dist/converse-no-dependencies.js:23501
msgid "XMPP Username:"
msgstr "XMPP ユーザー名:"

#: dist/converse-no-dependencies.js:23507
msgid "Password:"
msgstr "パスワード:"

#: dist/converse-no-dependencies.js:23509
msgid "password"
msgstr "パスワード"

#: dist/converse-no-dependencies.js:23513
#: dist/converse-no-dependencies.js:29643
msgid "Submit"
msgstr "送信"

#: dist/converse-no-dependencies.js:23519
msgid "Click here to log in anonymously"
msgstr "クリックして、匿名としてログイン"

#: dist/converse-no-dependencies.js:23864
msgid "This contact is busy"
msgstr "この相手先は取り込み中です"

#: dist/converse-no-dependencies.js:23865
msgid "This contact is online"
msgstr "この相手先は在席しています"

#: dist/converse-no-dependencies.js:23866
msgid "This contact is offline"
msgstr "この相手先はオフラインです"

#: dist/converse-no-dependencies.js:23867
msgid "This contact is unavailable"
msgstr "この相手先は不通です"

#: dist/converse-no-dependencies.js:23868
msgid "This contact is away for an extended period"
msgstr "この相手先は不在です"

#: dist/converse-no-dependencies.js:23869
msgid "This contact is away"
msgstr "この相手先は離席中です"

#: dist/converse-no-dependencies.js:23872
#: dist/converse-no-dependencies.js:24584
#: dist/converse-no-dependencies.js:25680
msgid "Contacts"
msgstr "相手先"

#: dist/converse-no-dependencies.js:23874
msgid "Groups"
msgstr "グループ"

#: dist/converse-no-dependencies.js:23876
msgid "My contacts"
msgstr "相手先一覧"

#: dist/converse-no-dependencies.js:23878
msgid "Pending contacts"
msgstr "保留中の相手先"

#: dist/converse-no-dependencies.js:23880
msgid "Contact requests"
msgstr "会話に呼び出し"

#: dist/converse-no-dependencies.js:23882
msgid "Ungrouped"
msgstr "未整理"

#: dist/converse-no-dependencies.js:23925
msgid "Contact name"
msgstr "名前"

#: dist/converse-no-dependencies.js:23925
#: dist/converse-no-dependencies.js:28905
msgid "Optional nickname"
msgstr "ニックネーム(任意)"

#: dist/converse-no-dependencies.js:23928
msgid "Add a Contact"
msgstr "相手先を追加"

#: dist/converse-no-dependencies.js:23929
msgid "XMPP Address"
msgstr "XMPP アドレス"

#: dist/converse-no-dependencies.js:23931
msgid "name@example.org"
msgstr "name@example.org"

#: dist/converse-no-dependencies.js:23932
msgid "Add"
msgstr "追加"

#: dist/converse-no-dependencies.js:24003
#: dist/converse-no-dependencies.js:25917
msgid "Please enter a valid XMPP address"
msgstr "正しい XMPP アドレスを入力してください"

#: dist/converse-no-dependencies.js:24040
msgid "Filter"
msgstr "絞り込み"

#: dist/converse-no-dependencies.js:24041
msgid "Filter by contact name"
msgstr "相手先名で絞り込み"

#: dist/converse-no-dependencies.js:24042
msgid "Filter by group name"
msgstr "グループ名で絞り込み"

#: dist/converse-no-dependencies.js:24043
msgid "Filter by status"
msgstr "在席状況で絞り込み"

#: dist/converse-no-dependencies.js:24044
msgid "Any"
msgstr "すべて"

#: dist/converse-no-dependencies.js:24045
msgid "Unread"
msgstr "未読"

#: dist/converse-no-dependencies.js:24046
#: dist/converse-no-dependencies.js:25379
msgid "Online"
msgstr "オンライン"

#: dist/converse-no-dependencies.js:24047
msgid "Chatty"
msgstr "チャット可"

#: dist/converse-no-dependencies.js:24048
#: dist/converse-no-dependencies.js:25375
msgid "Busy"
msgstr "取り込み中"

#: dist/converse-no-dependencies.js:24049
#: dist/converse-no-dependencies.js:25373
msgid "Away"
msgstr "離席中"

#: dist/converse-no-dependencies.js:24050
msgid "Extended Away"
msgstr "長期不在"

#: dist/converse-no-dependencies.js:24051
#: dist/converse-no-dependencies.js:25378
msgid "Offline"
msgstr "オフライン"

#: dist/converse-no-dependencies.js:24205
#: dist/converse-no-dependencies.js:24247
#, javascript-format
msgid "Click to remove %1$s as a contact"
msgstr "クリックして %1$s を相手先から削除"

#: dist/converse-no-dependencies.js:24214
#, javascript-format
msgid "Click to accept the contact request from %1$s"
msgstr "クリックして %1$s からの申込を受諾"

#: dist/converse-no-dependencies.js:24215
#, javascript-format
msgid "Click to decline the contact request from %1$s"
msgstr "クリックして %1$s からの申込を拒否"

#: dist/converse-no-dependencies.js:24246
#, javascript-format
msgid "Click to chat with %1$s (JID: %2$s)"
msgstr "クリックして %1$s (JID: %2$s) とチャット"

#: dist/converse-no-dependencies.js:24323
msgid "Are you sure you want to decline this contact request?"
msgstr "ほんとうにこの申込を拒否しますか ?"

#: dist/converse-no-dependencies.js:24585
msgid "Add a contact"
msgstr "相手先を追加"

#: dist/converse-no-dependencies.js:25288
msgid "Your Profile"
msgstr "プロフィール"

#: dist/converse-no-dependencies.js:25293
#, fuzzy
msgid "XMPP Address (JID)"
msgstr "XMPP アドレス"

#: dist/converse-no-dependencies.js:25295
msgid ""
"Use commas to separate multiple roles. Your roles are shown next to your "
"name on your chat messages."
msgstr ""

#: dist/converse-no-dependencies.js:25298
msgid "Your avatar image"
msgstr ""

#: dist/converse-no-dependencies.js:25325
#, fuzzy
msgid "Sorry, an error happened while trying to save your profile data."
msgstr "ブックマークの保存に失敗しました。"

#: dist/converse-no-dependencies.js:25325
msgid "You can check your browser's developer console for any error output."
msgstr ""

#: dist/converse-no-dependencies.js:25377
msgid "Custom status"
msgstr "独自の在席状況"

#: dist/converse-no-dependencies.js:25381
msgid "Away for long"
msgstr "不在"

#: dist/converse-no-dependencies.js:25382
msgid "Change chat status"
msgstr "在席状況を変更"

#: dist/converse-no-dependencies.js:25383
msgid "Personal status message"
msgstr "個別の在席状況メッセージ"

#: dist/converse-no-dependencies.js:25427
#, javascript-format
msgid "I am %1$s"
msgstr "私はいま %1$s"

#: dist/converse-no-dependencies.js:25430
msgid "Change settings"
msgstr "設定を変更"

#: dist/converse-no-dependencies.js:25431
msgid "Click to change your chat status"
msgstr "クリックして、在席状況を変更"

#: dist/converse-no-dependencies.js:25432
msgid "Log out"
msgstr "ログアウト"

#: dist/converse-no-dependencies.js:25433
msgid "Your profile"
msgstr "プロフィール"

#: dist/converse-no-dependencies.js:25456
msgid "Are you sure you want to log out?"
msgstr "ほんとうにログアウトしますか ?"

#: dist/converse-no-dependencies.js:25464
#: dist/converse-no-dependencies.js:25474
msgid "online"
msgstr "在席"

#: dist/converse-no-dependencies.js:25466
msgid "busy"
msgstr "取り込み中"

#: dist/converse-no-dependencies.js:25468
msgid "away for long"
msgstr "不在"

#: dist/converse-no-dependencies.js:25470
msgid "away"
msgstr "離席中"

#: dist/converse-no-dependencies.js:25472
msgid "offline"
msgstr "オフライン"

#: dist/converse-no-dependencies.js:25909
msgid "Username"
msgstr "ユーザー名"

#: dist/converse-no-dependencies.js:25909
msgid "user@domain"
msgstr "user@domain"

#: dist/converse-no-dependencies.js:26003
msgid "Chat Contacts"
msgstr "相手先"

#: dist/converse-no-dependencies.js:26003
msgid "Toggle chat"
msgstr "チャットを切替"

#: dist/converse-no-dependencies.js:27529
#: dist/converse-no-dependencies.js:27572
msgid "Minimize this chat box"
msgstr "このチャットを最小化"

#: dist/converse-no-dependencies.js:27705
msgid "Click to restore this chat"
msgstr "クリックしてこのチャットを復元"

#: dist/converse-no-dependencies.js:27892
msgid "Minimized"
msgstr "最小化"

#: dist/converse-no-dependencies.js:28650
msgid "This room is not anonymous"
msgstr "この談話室は非匿名です"

#: dist/converse-no-dependencies.js:28651
msgid "This room now shows unavailable members"
msgstr "この談話室はメンバー以外にも見えます"

#: dist/converse-no-dependencies.js:28652
msgid "This room does not show unavailable members"
msgstr "この談話室はメンバー以外には見えません"

#: dist/converse-no-dependencies.js:28653
msgid "The room configuration has changed"
msgstr "談話室の設定が変更されました"

#: dist/converse-no-dependencies.js:28654
msgid "Room logging is now enabled"
msgstr "談話室の記録を取りはじめます"

#: dist/converse-no-dependencies.js:28655
msgid "Room logging is now disabled"
msgstr "談話室の記録を止めます"

#: dist/converse-no-dependencies.js:28656
msgid "This room is now no longer anonymous"
msgstr "この談話室は匿名ではなくなりました"

#: dist/converse-no-dependencies.js:28657
msgid "This room is now semi-anonymous"
msgstr "この談話室はただいま半匿名です"

#: dist/converse-no-dependencies.js:28658
msgid "This room is now fully-anonymous"
msgstr "この談話室はただいま匿名です"

#: dist/converse-no-dependencies.js:28659
msgid "A new room has been created"
msgstr "新しい談話室が作成されました"

#: dist/converse-no-dependencies.js:28663
msgid "You have been banned from this room"
msgstr "この談話室から締め出されました"

#: dist/converse-no-dependencies.js:28664
msgid "You have been kicked from this room"
msgstr "この談話室から蹴り出されました"

#: dist/converse-no-dependencies.js:28665
msgid "You have been removed from this room because of an affiliation change"
msgstr "分掌の変更のため、この談話室から削除されました"

#: dist/converse-no-dependencies.js:28666
msgid ""
"You have been removed from this room because the room has changed to members-"
"only and you're not a member"
msgstr ""
"談話室がメンバー制に変更されました。メンバーではないため、この談話室から削除"
"されました"

#: dist/converse-no-dependencies.js:28667
msgid ""
"You have been removed from this room because the MUC (Multi-user chat) "
"service is being shut down"
msgstr ""
"MUC(グループチャット)のサービスが停止したため、この談話室から削除されました"

#. XXX: Note the triple underscore function and not double
#. * underscore.
#. *
#. * This is a hack. We can't pass the strings to __ because we
#. * don't yet know what the variable to interpolate is.
#. *
#. * Triple underscore will just return the string again, but we
#. * can then at least tell gettext to scan for it so that these
#. * strings are picked up by the translation machinery.
#.
#: dist/converse-no-dependencies.js:28681
#, javascript-format
msgid "%1$s has been banned"
msgstr "%1$s を締め出しました"

#: dist/converse-no-dependencies.js:28682
#, javascript-format
msgid "%1$s's nickname has changed"
msgstr "%1$s のニックネームは変更されました"

#: dist/converse-no-dependencies.js:28683
#, javascript-format
msgid "%1$s has been kicked out"
msgstr "%1$s を蹴り出しました"

#: dist/converse-no-dependencies.js:28684
#, javascript-format
msgid "%1$s has been removed because of an affiliation change"
msgstr "分掌の変更のため、%1$s を削除しました"

#: dist/converse-no-dependencies.js:28685
#, javascript-format
msgid "%1$s has been removed for not being a member"
msgstr "メンバーでなくなったため、%1$s を削除しました"

#: dist/converse-no-dependencies.js:28689
#, javascript-format
msgid "Your nickname has been automatically set to %1$s"
msgstr "ニックネームは自動的に %1$s に設定されました"

#: dist/converse-no-dependencies.js:28690
#, javascript-format
msgid "Your nickname has been changed to %1$s"
msgstr "ニックネームを %1$s に変更しました"

#: dist/converse-no-dependencies.js:28724
msgid "Description:"
msgstr "説明:"

#: dist/converse-no-dependencies.js:28725
msgid "Room Address (JID):"
msgstr "談話室のアドレス (JID):"

#: dist/converse-no-dependencies.js:28726
msgid "Occupants:"
msgstr "入室者:"

#: dist/converse-no-dependencies.js:28727
msgid "Features:"
msgstr "特徴:"

#: dist/converse-no-dependencies.js:28728
msgid "Requires authentication"
msgstr "認証の要求"

#: dist/converse-no-dependencies.js:28729
#: dist/converse-no-dependencies.js:30122
msgid "Hidden"
msgstr "非公開談話室"

#: dist/converse-no-dependencies.js:28730
msgid "Requires an invitation"
msgstr "招待の要求"

#: dist/converse-no-dependencies.js:28731
#: dist/converse-no-dependencies.js:30125
msgid "Moderated"
msgstr "発言制限談話室"

#: dist/converse-no-dependencies.js:28732
#: dist/converse-no-dependencies.js:30126
msgid "Non-anonymous"
msgstr "非匿名談話室"

#: dist/converse-no-dependencies.js:28733
msgid "Open room"
msgstr "開放談話室"

#: dist/converse-no-dependencies.js:28734
msgid "Permanent room"
msgstr "常設談話室"

#: dist/converse-no-dependencies.js:28735
#: dist/converse-no-dependencies.js:30130
msgid "Public"
msgstr "公開談話室"

#: dist/converse-no-dependencies.js:28736
#: dist/converse-no-dependencies.js:30131
msgid "Semi-anonymous"
msgstr "半匿名談話室"

#: dist/converse-no-dependencies.js:28737
msgid "Temporary room"
msgstr "臨時談話室"

#: dist/converse-no-dependencies.js:28738
#: dist/converse-no-dependencies.js:30133
msgid "Unmoderated"
msgstr "発言制限なし談話室"

#: dist/converse-no-dependencies.js:28777
msgid "Query for Chatrooms"
msgstr "談話室へのクエリ"

#: dist/converse-no-dependencies.js:28778
msgid "Server address"
msgstr "サーバーアドレス"

#: dist/converse-no-dependencies.js:28779
msgid "Show rooms"
msgstr "談話室一覧を見る"

#: dist/converse-no-dependencies.js:28780
msgid "conference.example.org"
msgstr "conference@example.org"

#: dist/converse-no-dependencies.js:28833
msgid "No rooms found"
msgstr "談話室が見つかりません"

#: dist/converse-no-dependencies.js:28850
msgid "Rooms found:"
msgstr "談話室が見つかりました:"

#: dist/converse-no-dependencies.js:28903
msgid "Enter a new Chatroom"
msgstr "新しい談話室に入る"

#: dist/converse-no-dependencies.js:28904
msgid "Room address"
msgstr "談話室のアドレス"

#: dist/converse-no-dependencies.js:28906
msgid "name@conference.example.org"
msgstr "name@conference.example.org"

#: dist/converse-no-dependencies.js:28907
msgid "Join"
msgstr "入室する"

#: dist/converse-no-dependencies.js:29025
msgid "Message"
msgstr "メッセージ"

<<<<<<< HEAD
#: dist/converse-no-dependencies.js:29053
=======
#: dist/converse-no-dependencies.js:29058
>>>>>>> 4331f920
#, javascript-format
msgid "%1$s is no longer a moderator"
msgstr "%1$s は司会者ではなくなりました"

<<<<<<< HEAD
#: dist/converse-no-dependencies.js:29056
=======
#: dist/converse-no-dependencies.js:29061
>>>>>>> 4331f920
#, javascript-format
msgid "%1$s has been given a voice again"
msgstr "%1$s は再び発言権を得ました"

<<<<<<< HEAD
#: dist/converse-no-dependencies.js:29059
=======
#: dist/converse-no-dependencies.js:29064
>>>>>>> 4331f920
#, javascript-format
msgid "%1$s has been muted"
msgstr "%1$s は発言権を失いました"

<<<<<<< HEAD
#: dist/converse-no-dependencies.js:29062
=======
#: dist/converse-no-dependencies.js:29067
>>>>>>> 4331f920
#, javascript-format
msgid "%1$s is now a moderator"
msgstr "%1$s は司会者になりました"

#: dist/converse-no-dependencies.js:29077
msgid "Close and leave this room"
msgstr "閉じて談話室から退出する"

#: dist/converse-no-dependencies.js:29078
msgid "Configure this room"
msgstr "この談話室を調整する"

#: dist/converse-no-dependencies.js:29122
msgid "Hide the list of occupants"
msgstr "入室者の一覧を隠す"

#: dist/converse-no-dependencies.js:29206
#, javascript-format
msgid ""
"Error: the \"%1$s\" command takes two arguments, the user's nickname and "
"optionally a reason."
msgstr ""
"エラー: コマンド \"%1$s\" は2つの引数をとります。ユーザーのニックネームと、理"
"由(これは任意)です。"

#: dist/converse-no-dependencies.js:29218
msgid ""
"Sorry, an error happened while running the command. Check your browser's "
"developer console for details."
msgstr ""

#: dist/converse-no-dependencies.js:29263
msgid "Change user's affiliation to admin"
msgstr "ユーザーの分掌を管理人に変更"

#: dist/converse-no-dependencies.js:29264
msgid "Ban user from room"
msgstr "ユーザーを談話室から締め出す"

#: dist/converse-no-dependencies.js:29266
msgid "Change user role to participant"
msgstr "ユーザーの役を参加者に変更"

#: dist/converse-no-dependencies.js:29268
msgid "Kick user from room"
msgstr "ユーザーを談話室から蹴り出す"

#: dist/converse-no-dependencies.js:29269
msgid "Write in 3rd person"
msgstr "第三者に書く"

#: dist/converse-no-dependencies.js:29270
msgid "Grant membership to a user"
msgstr "ユーザーにメンバー権を与える"

#: dist/converse-no-dependencies.js:29271
msgid "Remove user's ability to post messages"
msgstr "ユーザーを、メッセージを書き込めないようにする"

#: dist/converse-no-dependencies.js:29272
msgid "Change your nickname"
msgstr "ニックネームを変更"

#: dist/converse-no-dependencies.js:29273
msgid "Grant moderator role to user"
msgstr "ユーザーに司会者の役を与える"

#: dist/converse-no-dependencies.js:29274
msgid "Grant ownership of this room"
msgstr "この談話室の主宰者にする"

#: dist/converse-no-dependencies.js:29275
msgid "Revoke user's membership"
msgstr "ユーザーのメンバー権を剥奪する"

#: dist/converse-no-dependencies.js:29276
msgid "Set room subject"
msgstr "談話室の題を設定"

#: dist/converse-no-dependencies.js:29277
msgid "Set room subject (alias for /subject)"
msgstr "談話室の題を設定 (コマンド /subject )"

#: dist/converse-no-dependencies.js:29278
msgid "Allow muted user to post messages"
msgstr "発言権のないユーザーにメッセージの書き込みを許可する"

#: dist/converse-no-dependencies.js:29590
msgid ""
"The nickname you chose is reserved or currently in use, please choose a "
"different one."
msgstr ""
"そのニックネームは予約されているか既に使われています。別のものを選んでくださ"
"い。"

#: dist/converse-no-dependencies.js:29616
msgid "Please choose your nickname"
msgstr "ニックネームを選んでください"

#: dist/converse-no-dependencies.js:29618
msgid "Enter room"
msgstr "談話室に入る"

#: dist/converse-no-dependencies.js:29641
msgid "This chatroom requires a password"
msgstr "この談話室にはパスワードが必要です"

#: dist/converse-no-dependencies.js:29642
msgid "Password: "
msgstr "パスワード: "

#: dist/converse-no-dependencies.js:29740
#, javascript-format
msgid "This action was done by %1$s."
msgstr "これは %1$s によって実行されました。"

#: dist/converse-no-dependencies.js:29743
#: dist/converse-no-dependencies.js:29759
#, javascript-format
msgid "The reason given is: \"%1$s\"."
msgstr "理由は次のとおり: \"%1$s\""

#: dist/converse-no-dependencies.js:29781
#, javascript-format
msgid "%1$s has left and re-entered the room"
msgstr "%1$s はこの談話室を退出して再入室しました"

#: dist/converse-no-dependencies.js:29786
#, javascript-format
msgid "%1$s has entered the room"
msgstr "%1$s は入室しました"

#: dist/converse-no-dependencies.js:29788
#, javascript-format
msgid "%1$s has entered the room. \"%2$s\""
msgstr "%1$sは入室しました。\"%2$s\""

#: dist/converse-no-dependencies.js:29818
#, javascript-format
msgid "%1$s has entered and left the room"
msgstr "%1$s はこの談話室に入り退出しました"

#: dist/converse-no-dependencies.js:29820
#, javascript-format
msgid "%1$s has entered and left the room. \"%2$s\""
msgstr "%1$s はこの談話室に入り退出しました。\"%2$s\""

#: dist/converse-no-dependencies.js:29832
#, javascript-format
msgid "%1$s has left the room"
msgstr "%1$s はこの談話室を退出しました"

#: dist/converse-no-dependencies.js:29834
#, javascript-format
msgid "%1$s has left the room. \"%2$s\""
msgstr "%1$s はこの談話室を退出しました。\"%2$s\""

#: dist/converse-no-dependencies.js:29877
msgid "You are not on the member list of this room."
msgstr "この談話室のメンバー一覧にいません。"

#: dist/converse-no-dependencies.js:29879
msgid "You have been banned from this room."
msgstr "この談話室から締め出されました。"

#: dist/converse-no-dependencies.js:29883
msgid "No nickname was specified."
msgstr "ニックネームがありません。"

#: dist/converse-no-dependencies.js:29887
msgid "You are not allowed to create new rooms."
msgstr "新しい談話室を作成する権限がありません。"

#: dist/converse-no-dependencies.js:29889
msgid "Your nickname doesn't conform to this room's policies."
msgstr "ニックネームがこの談話室のポリシーに従っていません。"

#: dist/converse-no-dependencies.js:29893
msgid "This room does not (yet) exist."
msgstr "この談話室は(まだ)存在しません。"

#: dist/converse-no-dependencies.js:29895
msgid "This room has reached its maximum number of occupants."
msgstr "この談話室は入室者数の上限に達しています。"

#: dist/converse-no-dependencies.js:29950
#, javascript-format
msgid "Topic set by %1$s"
msgstr "%1$s が題を設定しました"

#: dist/converse-no-dependencies.js:29981
msgid "Chatrooms"
msgstr "談話室一覧"

#: dist/converse-no-dependencies.js:29982
msgid "Add a new room"
msgstr "新しい談話室を追加"

#: dist/converse-no-dependencies.js:29983
msgid "Query for rooms"
msgstr "談話室へのクエリ"

#: dist/converse-no-dependencies.js:30022
#, javascript-format
msgid "Click to mention %1$s in your message."
msgstr "クリックして、メッセージで %1$s に言及します。"

#: dist/converse-no-dependencies.js:30023
msgid "This user is a moderator."
msgstr "このユーザーは司会者です。"

#: dist/converse-no-dependencies.js:30024
msgid "This user can send messages in this room."
msgstr "このユーザーはこの談話室で発言できます。"

#: dist/converse-no-dependencies.js:30025
msgid "This user can NOT send messages in this room."
msgstr "このユーザーはこの談話室で発言できません。"

#: dist/converse-no-dependencies.js:30026
#, fuzzy
msgid "Moderator"
msgstr "発言制限談話室"

#: dist/converse-no-dependencies.js:30027
msgid "Visitor"
msgstr ""

#: dist/converse-no-dependencies.js:30028
msgid "Owner"
msgstr ""

#: dist/converse-no-dependencies.js:30029
#, fuzzy
msgid "Member"
msgstr "メンバー制"

#: dist/converse-no-dependencies.js:30030
msgid "Admin"
msgstr ""

#: dist/converse-no-dependencies.js:30082
msgid "Occupants"
msgstr "入室者"

#: dist/converse-no-dependencies.js:30102
#: dist/converse-no-dependencies.js:30209
msgid "Invite"
msgstr "招待"

#: dist/converse-no-dependencies.js:30121
msgid "Features"
msgstr "主要点"

#: dist/converse-no-dependencies.js:30123
msgid "Message archiving"
msgstr "記録保管"

#: dist/converse-no-dependencies.js:30124
msgid "Members only"
msgstr "メンバー制"

#: dist/converse-no-dependencies.js:30127
msgid "Open"
msgstr "開放"

#: dist/converse-no-dependencies.js:30128
msgid "Password protected"
msgstr "パスワード制"

#: dist/converse-no-dependencies.js:30129
msgid "Persistent"
msgstr "常設"

#: dist/converse-no-dependencies.js:30132
msgid "Temporary"
msgstr "臨時"

#: dist/converse-no-dependencies.js:30134
msgid "No password"
msgstr "パスワードなし"

#: dist/converse-no-dependencies.js:30135
msgid "This room is not publicly searchable"
msgstr "この談話室は公に検索されません"

#: dist/converse-no-dependencies.js:30136
msgid "Messages are archived on the server"
msgstr "メッセージはサーバ上に保管されます"

#: dist/converse-no-dependencies.js:30137
msgid "This room is restricted to members only"
msgstr "この談話室はメンバーのみ入室できます"

#: dist/converse-no-dependencies.js:30138
msgid "This room is being moderated"
msgstr "この談話室は権限のある者のみが発言できます"

#: dist/converse-no-dependencies.js:30139
msgid "All other room occupants can see your XMPP username"
msgstr "すべての入室者が相互の XMPP ユーザー名を見ることができます"

#: dist/converse-no-dependencies.js:30140
msgid "Anyone can join this room"
msgstr "誰でもこの談話室に参加できます"

#: dist/converse-no-dependencies.js:30141
msgid "This room requires a password before entry"
msgstr "この談話室に入るにはパスワードが必要です"

#: dist/converse-no-dependencies.js:30142
msgid "This room persists even if it's unoccupied"
msgstr "この談話室は誰もいなくなっても存続します"

#: dist/converse-no-dependencies.js:30143
msgid "This room is publicly searchable"
msgstr "この談話室は公に検索されます"

#: dist/converse-no-dependencies.js:30144
msgid "Only moderators can see your XMPP username"
msgstr "司会者のみが XMPP ユーザー名を見ることができます"

#: dist/converse-no-dependencies.js:30145
msgid "This room will disappear once the last person leaves"
msgstr "この談話室は最後の在室者が退出すると消滅します"

#: dist/converse-no-dependencies.js:30146
msgid "This room is not being moderated"
msgstr "この談話室は誰でも発言できます"

#: dist/converse-no-dependencies.js:30147
msgid "This room does not require a password upon entry"
msgstr "この談話室に入るにはパスワードは不要です"

#: dist/converse-no-dependencies.js:30187
#, javascript-format
msgid ""
"You are about to invite %1$s to the chat room \"%2$s\". You may optionally "
"include a message, explaining the reason for the invitation."
msgstr ""
"%1$s を談話室 \"%2$s\" に招待しようとしています。招待の理由や説明を付けてもか"
"まいません。"

#: dist/converse-no-dependencies.js:30208
msgid "Please enter a valid XMPP username"
msgstr "正しい XMPP ユーザー名を入力してください"

#. workaround for Prosody which doesn't give type "headline"
#: dist/converse-no-dependencies.js:30469
#: dist/converse-no-dependencies.js:30475
#, javascript-format
msgid "Notification from %1$s"
msgstr "%1$s からの通知"

#: dist/converse-no-dependencies.js:30477
#: dist/converse-no-dependencies.js:30488
#: dist/converse-no-dependencies.js:30491
#, javascript-format
msgid "%1$s says"
msgstr "%1$s 曰く"

#: dist/converse-no-dependencies.js:30525
msgid "has come online"
msgstr "は在席になりました"

#: dist/converse-no-dependencies.js:30542
msgid "wants to be your contact"
msgstr "はあなたの相手先になりたがっています"

#: dist/converse-no-dependencies.js:30824
msgid "Re-establishing encrypted session"
msgstr "暗号化セッションの再接続"

#. We need to generate a new key and instance tag
#: dist/converse-no-dependencies.js:30835
msgid "Generating private key."
msgstr "秘密鍵を生成します。"

#: dist/converse-no-dependencies.js:30835
msgid "Your browser might become unresponsive."
msgstr "ブラウザーの応答がなくなりました。"

#: dist/converse-no-dependencies.js:30878
#, javascript-format
msgid ""
"Authentication request from %1$s\n"
"\n"
"Your chat contact is attempting to verify your identity, by asking you the "
"question below.\n"
"\n"
"%2$s"
msgstr ""
"%1$s からの認証のリクエスト\n"
"\n"
"相手はあなたの本人性を検証しようとしています。次の質問に答えてください。\n"
"\n"
"%2$s"

#: dist/converse-no-dependencies.js:30887
msgid "Could not verify this user's identify."
msgstr "このユーザーの本人性を検証できませんでした。"

#: dist/converse-no-dependencies.js:30941
msgid "Exchanging private key with contact."
msgstr "相手先と秘密鍵を交換します。"

#: dist/converse-no-dependencies.js:31038
msgid "Your messages are not encrypted anymore"
msgstr "メッセージはもう暗号化されません"

#: dist/converse-no-dependencies.js:31040
msgid ""
"Your messages are now encrypted but your contact's identity has not been "
"verified."
msgstr ""
"メッセージは暗号化されますが、相手が本人であることは検証されていません。"

#: dist/converse-no-dependencies.js:31042
msgid "Your contact's identify has been verified."
msgstr "相手の本人性を検証しました。"

#: dist/converse-no-dependencies.js:31044
msgid "Your contact has ended encryption on their end, you should do the same."
msgstr "相手は暗号化を終了しました。あなたもそれに合わせる必要があります。"

#: dist/converse-no-dependencies.js:31054
msgid "Your message could not be sent"
msgstr "メッセージを送信できませんでした"

#: dist/converse-no-dependencies.js:31056
msgid "We received an unencrypted message"
msgstr "暗号化されていないメッセージを受信しました"

#: dist/converse-no-dependencies.js:31058
msgid "We received an unreadable encrypted message"
msgstr "読めない暗号化メッセージを受信しました"

#: dist/converse-no-dependencies.js:31084
#, javascript-format
msgid ""
"Here are the fingerprints, please confirm them with %1$s, outside of this "
"chat.\n"
"\n"
"Fingerprint for you, %2$s: %3$s\n"
"\n"
"Fingerprint for %1$s: %4$s\n"
"\n"
"If you have confirmed that the fingerprints match, click OK, otherwise click "
"Cancel."
msgstr ""
"これは鍵指紋です。チャット以外の方法でこれらを %1$s と確認してください。\n"
"\n"
"あなた %2$s の鍵指紋: %3$s\n"
"\n"
"%1$s の鍵指紋: %4$s\n"
"\n"
"確認して、鍵指紋が正しければ「OK」を、正しくなければ「キャンセル」をクリック"
"してください。"

#: dist/converse-no-dependencies.js:31096
msgid ""
"You will be prompted to provide a security question and then an answer to "
"that question.\n"
"\n"
"Your contact will then be prompted the same question and if they type the "
"exact same answer (case sensitive), their identity will be verified."
msgstr ""
"秘密の質問を入力し、それに対して答えるように促されます。\n"
"\n"
"相手にも同じ質問が表示され、正しく同じ答(大文字・小文字は区別されます)を入力"
"することで、本人性を検証します。"

#: dist/converse-no-dependencies.js:31097
msgid "What is your security question?"
msgstr "秘密の質問はなんですか ?"

#: dist/converse-no-dependencies.js:31100
msgid "What is the answer to the security question?"
msgstr "秘密の質問の答はなんですか ?"

#: dist/converse-no-dependencies.js:31104
msgid "Invalid authentication scheme provided"
msgstr "認証の方式が正しくありません"

#: dist/converse-no-dependencies.js:31121
msgid "Your messages are not encrypted. Click here to enable OTR encryption."
msgstr ""
"メッセージは暗号化されません。OTR 暗号化を有効にするにはここをクリックしてく"
"ださい。"

#: dist/converse-no-dependencies.js:31123
msgid "Your messages are encrypted, but your contact has not been verified."
msgstr "メッセージは暗号化されますが、相手は検証されていません。"

#: dist/converse-no-dependencies.js:31125
msgid "Your messages are encrypted and your contact verified."
msgstr "メッセージは暗号化され、相手も検証されています。"

#: dist/converse-no-dependencies.js:31127
msgid ""
"Your contact has closed their end of the private session, you should do the "
"same"
msgstr "相手は私信を終了しました。あなたも同じようにしてください"

#: dist/converse-no-dependencies.js:31141
msgid "End encrypted conversation"
msgstr "暗号化された会話を終了"

#: dist/converse-no-dependencies.js:31142
msgid "Refresh encrypted conversation"
msgstr "暗号化された会話をリフレッシュ"

#: dist/converse-no-dependencies.js:31143
msgid "Start encrypted conversation"
msgstr "暗号化された会話を開始"

#: dist/converse-no-dependencies.js:31144
msgid "Verify with fingerprints"
msgstr "鍵指紋で検証"

#: dist/converse-no-dependencies.js:31145
msgid "Verify with SMP"
msgstr "SMP で検証"

#: dist/converse-no-dependencies.js:31146
msgid "What's this?"
msgstr "これは何ですか ?"

#. Translation aware constants
#. ---------------------------
#. We can only call the __ translation method *after* converse.js
#. has been initialized and with it the i18n machinery. That's why
#. we do it here in the "initialize" method and not at the top of
#. the module.
#: dist/converse-no-dependencies.js:31189
msgid "unencrypted"
msgstr "暗号化されていません"

#: dist/converse-no-dependencies.js:31190
msgid "unverified"
msgstr "検証されていません"

#: dist/converse-no-dependencies.js:31191
msgid "verified"
msgstr "検証されました"

#: dist/converse-no-dependencies.js:31192
msgid "finished"
msgstr "完了"

#: dist/converse-no-dependencies.js:31788
#, javascript-format
msgid "Sorry, there was an error while trying to add %1$s as a contact."
msgstr "%1$s を相手先として追加しようとする際にエラーが起こりました。"

#: dist/converse-no-dependencies.js:31936
msgid "This client does not allow presence subscriptions"
msgstr "このクライアントは在籍状況の申込を許可していません"

#: dist/converse-no-dependencies.js:32028
msgid "Click to hide these contacts"
msgstr "クリックしてこの相手先を隠す"

#: dist/converse-no-dependencies.js:32112
msgid "Don't have a chat account?"
msgstr "アカウントを持っていませんか ?"

#: dist/converse-no-dependencies.js:32114
msgid "Create an account"
msgstr "アカウントを作成"

#: dist/converse-no-dependencies.js:32126
msgid "Create your account"
msgstr "アカウントを作成します"

#: dist/converse-no-dependencies.js:32128
msgid "Please enter the XMPP provider to register with:"
msgstr "登録する XMPP プロバイダーを入力してください:"

#: dist/converse-no-dependencies.js:32148
msgid "Already have a chat account?"
msgstr "アカウントを既に持っていますか ?"

#: dist/converse-no-dependencies.js:32150
msgid "Log in here"
msgstr "ここでログインしてください"

#: dist/converse-no-dependencies.js:32162
msgid "Account Registration:"
msgstr "アカウントの登録:"

#: dist/converse-no-dependencies.js:32170
msgid "Register"
msgstr "登録"

#: dist/converse-no-dependencies.js:32174
msgid "Choose a different provider"
msgstr "別のプロバイダーを選択"

#: dist/converse-no-dependencies.js:32186
msgid "Hold tight, we're fetching the registration form…"
msgstr "ただいま入力欄を取り寄せています…"

#: dist/converse-no-dependencies.js:32321
msgid " e.g. conversejs.org"
msgstr " 例: conversejs.org"

#: dist/converse-no-dependencies.js:32367
msgid "Fetch registration form"
msgstr "入力欄を取り寄せ"

#: dist/converse-no-dependencies.js:32368
msgid "Tip: A list of public XMPP providers is available"
msgstr "ヒント: 公開 XMPP プロバイダーの一覧です"

#: dist/converse-no-dependencies.js:32369
msgid "here"
msgstr "ここ"

#: dist/converse-no-dependencies.js:32417
msgid "Sorry, we're unable to connect to your chosen provider."
msgstr "そのプロバイダーに接続できませんでした。"

#: dist/converse-no-dependencies.js:32433
msgid ""
"Sorry, the given provider does not support in band account registration. "
"Please try with a different provider."
msgstr ""
"このプロバイダーはバンド内アカウント登録に対応していません。別のプロバイダー"
"で試してください。"

#: dist/converse-no-dependencies.js:32457
#, javascript-format
msgid ""
"Something went wrong while establishing a connection with \"%1$s\". Are you "
"sure it exists?"
msgstr ""
"\"%1$s\" との接続確立の際にエラーが起こりました。ほんとうにそれは存在していま"
"すか ?"

#: dist/converse-no-dependencies.js:32620
msgid "Now logging you in"
msgstr "ログインしています"

#: dist/converse-no-dependencies.js:32624
msgid "Registered successfully"
msgstr "登録に成功しました"

#: dist/converse-no-dependencies.js:32733
msgid ""
"The provider rejected your registration attempt. Please check the values you "
"entered for correctness."
msgstr "プロバイダーは登録を拒否しました。入力内容が正しいか確認してください。"

#: dist/converse-no-dependencies.js:33149
msgid "Click to toggle the rooms list"
msgstr "クリックして談話室一覧を開閉"

#: dist/converse-no-dependencies.js:33150
msgid "Open Rooms"
msgstr "参加中の談話室"

#: dist/converse-no-dependencies.js:33194
#, javascript-format
msgid "Are you sure you want to leave the room %1$s?"
msgstr "ほんとうにこの談話室 \"%1$s\" から退出しますか ?"

#~ msgid "Error: could not execute the command"
#~ msgstr "エラー: コマンドを実行できませんでした"

#~ msgid "Show hidden message"
#~ msgstr "私信を表示"

#~ msgid "me"
#~ msgstr "私"

#~ msgid "Hide hidden message"
#~ msgstr "私信を隠す"

#~ msgid "Are you sure you want to clear the messages from this room?"
#~ msgstr "ほんとうにこの談話室のメッセージを消去しますか ?"

#~ msgid "Login"
#~ msgstr "ログイン"

#~ msgid "State"
#~ msgstr "状況"

#~ msgid "Click here to write a custom status message"
#~ msgstr "状況メッセージを入力するには、ここをクリック"

#~ msgid "Click to add new chat contacts"
#~ msgstr "クリックして新しいチャットの相手先を追加"

#~ msgid "Search"
#~ msgstr "検索"

#~ msgid "No users found"
#~ msgstr "ユーザーが見つかりません"

#~ msgid "Click to add as a chat contact"
#~ msgstr "クリックしてチャットの相手先として追加"

#~ msgid "Room name"
#~ msgstr "談話室の名前"

#~ msgid "Rooms"
#~ msgstr "談話室"

#~ msgid ""
#~ "A very large message has been received. This might be due to an attack "
#~ "meant to degrade the chat performance. Output has been shortened."
#~ msgstr ""
#~ "非常に大きなメッセージを受信しました。これはチャットの性能を落とすための攻"
#~ "撃かもしれません。短縮して出力します。"

#~ msgid "You are about to invite %1$s to the chat room \"%2$s\". "
#~ msgstr "%1$s を談話室 \"%2$s\" に招待しようとしています。"

#~ msgid "No rooms on %1$s"
#~ msgstr "%1$s に談話室はありません"<|MERGE_RESOLUTION|>--- conflicted
+++ resolved
@@ -7,12 +7,8 @@
 msgstr ""
 "Project-Id-Version: Converse.js 3.2.1\n"
 "Report-Msgid-Bugs-To: \n"
-<<<<<<< HEAD
-"POT-Creation-Date: 2018-04-30 16:16+0200\n"
-=======
 "POT-Creation-Date: 2018-05-17 11:19+0200\n"
->>>>>>> 4331f920
-"PO-Revision-Date: 2018-05-02 04:43+0000\n"
+"PO-Revision-Date: 2018-07-02 15:37+0200\n"
 "Last-Translator: Mako N <mako@pasero.net>\n"
 "Language-Team: Japanese <https://hosted.weblate.org/projects/conversejs/"
 "translations/ja/>\n"
@@ -176,37 +172,9 @@
 "which is %2$s."
 msgstr "ファイルのサイズ %1$s は、サーバーの制限値 %2$s を超えています。"
 
-<<<<<<< HEAD
 #: dist/converse-no-dependencies.js:18681
 msgid "Show more"
 msgstr "もっと見る"
-=======
-#: dist/converse-no-dependencies.js:22197
-msgid "Show more"
-msgstr "もっと見る"
-
-#: dist/converse-no-dependencies.js:22248
-msgid "Typing from another device"
-msgstr "別のデバイスで入力中"
-
-#: dist/converse-no-dependencies.js:22250
-msgid "is typing"
-msgstr "は入力中です"
-
-#: dist/converse-no-dependencies.js:22254
-msgid "Stopped typing on the other device"
-msgstr "別のデバイスでの入力を停止"
-
-#: dist/converse-no-dependencies.js:22256
-msgid "has stopped typing"
-msgstr "は入力を止めました"
-
-#: dist/converse-no-dependencies.js:22259
-#: dist/converse-no-dependencies.js:23256
-#: dist/converse-no-dependencies.js:30521
-msgid "has gone away"
-msgstr "は離席中です"
->>>>>>> 4331f920
 
 #: dist/converse-no-dependencies.js:22488
 msgid "Close this chat box"
@@ -318,11 +286,7 @@
 msgid "Clear all messages"
 msgstr "すべてのメッセージをクリア"
 
-<<<<<<< HEAD
 #: dist/converse-no-dependencies.js:19149
-=======
-#: dist/converse-no-dependencies.js:22755
->>>>>>> 4331f920
 msgid "Insert emojis"
 msgstr "絵文字を挿入"
 
@@ -344,11 +308,7 @@
 msgid "Show this menu"
 msgstr "このメニューを表示"
 
-<<<<<<< HEAD
 #: dist/converse-no-dependencies.js:19614
-=======
-#: dist/converse-no-dependencies.js:23164
->>>>>>> 4331f920
 msgid "Are you sure you want to clear the messages from this conversation?"
 msgstr "ほんとうにこのチャット欄のメッセージを消去しますか ?"
 
@@ -362,11 +322,7 @@
 msgid "is busy"
 msgstr "は取り込み中です"
 
-<<<<<<< HEAD
 #: dist/converse-no-dependencies.js:19710
-=======
-#: dist/converse-no-dependencies.js:23260
->>>>>>> 4331f920
 msgid "is online"
 msgstr "在席"
 
@@ -893,38 +849,22 @@
 msgid "Message"
 msgstr "メッセージ"
 
-<<<<<<< HEAD
 #: dist/converse-no-dependencies.js:29053
-=======
-#: dist/converse-no-dependencies.js:29058
->>>>>>> 4331f920
 #, javascript-format
 msgid "%1$s is no longer a moderator"
 msgstr "%1$s は司会者ではなくなりました"
 
-<<<<<<< HEAD
 #: dist/converse-no-dependencies.js:29056
-=======
-#: dist/converse-no-dependencies.js:29061
->>>>>>> 4331f920
 #, javascript-format
 msgid "%1$s has been given a voice again"
 msgstr "%1$s は再び発言権を得ました"
 
-<<<<<<< HEAD
 #: dist/converse-no-dependencies.js:29059
-=======
-#: dist/converse-no-dependencies.js:29064
->>>>>>> 4331f920
 #, javascript-format
 msgid "%1$s has been muted"
 msgstr "%1$s は発言権を失いました"
 
-<<<<<<< HEAD
 #: dist/converse-no-dependencies.js:29062
-=======
-#: dist/converse-no-dependencies.js:29067
->>>>>>> 4331f920
 #, javascript-format
 msgid "%1$s is now a moderator"
 msgstr "%1$s は司会者になりました"
