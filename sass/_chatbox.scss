--- conflicted
+++ resolved
@@ -263,8 +263,7 @@
             }
 
             .chat-textarea {
-<<<<<<< HEAD
-		 color: var(--chat-textarea-color);
+		             color: var(--chat-textarea-color);
                  background-color: var(--chat-textarea-background-color);
                  border-top-left-radius: 0;
                  border-top-right-radius: 0;
@@ -279,19 +278,7 @@
                  min-height: var(--chat-textarea-height);
                  margin-bottom: -4px;
                  resize: none;
-=======
-                color: var(--chat-textarea-color);
-                background-color: var(--chat-textarea-background-color);
-                border-top-left-radius: 0;
-                border-top-right-radius: 0;
-                border-bottom-radius: var(--chatbox-border-radius);
-                padding: 0.5em;
-                width: 100%;
-                border: none;
-                min-height: var(--chat-textarea-height);
-                margin-bottom: -4px; // Not clear why this is necessar :(
-                resize: none;
->>>>>>> 588b015e
+
                 &.spoiler {
                     height: 42px;
                 }
