--- conflicted
+++ resolved
@@ -82,37 +82,7 @@
 Strophe.addNamespace('XFORM', 'jabber:x:data');
 Strophe.addNamespace('XHTML', 'http://www.w3.org/1999/xhtml');
 
-<<<<<<< HEAD
-
-// Core plugins are whitelisted automatically
-// These are just the @converse/headless plugins, for the full converse,
-// the other plugins are whitelisted in src/converse.js
-const CORE_PLUGINS = [
-    'converse-adhoc',
-    'converse-bookmarks',
-    'converse-bosh',
-    'converse-caps',
-    'converse-carbons',
-    'converse-chat',
-    'converse-chatboxes',
-    'converse-disco',
-    'converse-emoji',
-    'converse-headlines',
-    'converse-mam',
-    'converse-muc',
-    'converse-ping',
-    'converse-pubsub',
-    'converse-roster',
-    'converse-smacks',
-    'converse-status',
-    'converse-vcard'
-];
-
-
 _converse.VERSION_NAME = "v8.0.0dev";
-=======
-_converse.VERSION_NAME = "v7.0.3dev";
->>>>>>> a0ff85d7
 
 Object.assign(_converse, Events);
 
