import tpl_audio from 'templates/audio.js';
import tpl_gif from 'templates/gif.js';
import tpl_image from 'templates/image.js';
import tpl_video from 'templates/video.js';
import { api } from '@converse/headless/core';
import { containsDirectives, getDirectiveAndLength, getDirectiveTemplate, isQuoteDirective } from './styling.js';
import { getEmojiMarkup } from './chat/utils.js';
import { getHyperlinkTemplate } from 'utils/html.js';
import { getMediaURLs } from '@converse/headless/shared/chat/utils.js';
import { getMediaURLsMetadata } from '@converse/headless/shared/parsers.js';
import {
    convertASCII2Emoji,
    getCodePointReferences,
    getShortnameReferences
} from '@converse/headless/plugins/emoji/utils.js';
import {
    filterQueryParamsFromURL,
    isAudioURL,
    isGIFURL,
    isImageURL,
    isVideoURL,
    shouldRenderMediaFromURL,
} from '@converse/headless/utils/url.js';


import { html } from 'lit';

const isString = s => typeof s === 'string';

// We don't render more than two line-breaks, replace extra line-breaks with
// the zero-width whitespace character
const collapseLineBreaks = text => text.replace(/\n\n+/g, m => `\n${'\u200B'.repeat(m.length - 2)}\n`);

const tpl_mention_with_nick = o => html`<span class="mention mention--self badge badge-info" data-uri="${o.uri}">${o.mention}</span>`;
const tpl_mention = o => html`<span class="mention" data-uri="${o.uri}">${o.mention}</span>`;

/**
 * @class RichText
 * A String subclass that is used to render rich text (i.e. text that contains
 * hyperlinks, images, mentions, styling etc.).
 *
 * The "rich" parts of the text is represented by lit TemplateResult
 * objects which are added via the {@link RichText.addTemplateResult}
 * method and saved as metadata.
 *
 * By default Converse adds TemplateResults to support emojis, hyperlinks,
 * images, map URIs and mentions.
 *
 * 3rd party plugins can listen for the `beforeMessageBodyTransformed`
 * and/or `afterMessageBodyTransformed` events and then call
 * `addTemplateResult` on the RichText instance in order to add their own
 * rich features.
 */
export class RichText extends String {
    /**
     * Create a new {@link RichText} instance.
     * @param { String } text - The text to be annotated
     * @param { Integer } offset - The offset of this particular piece of text
     *  from the start of the original message text. This is necessary because
     *  RichText instances can be nested when templates call directives
     *  which create new RichText instances (as happens with XEP-393 styling directives).
     * @param { Object } options
     * @param { String } options.nick - The current user's nickname (only relevant if the message is in a XEP-0045 MUC)
     * @param { Boolean } options.render_styling - Whether XEP-0393 message styling should be applied to the message
     * @param { Boolean } [options.embed_audio] - Whether audio URLs should be rendered as <audio> elements.
     *  If set to `true`, then audio files will always be rendered with an
     *  audio player. If set to `false`, they won't, and if not defined, then the `embed_audio` setting
     *  is used to determine whether they should be rendered as playable audio or as hyperlinks.
     * @param { Boolean } [options.embed_videos] - Whether video URLs should be rendered as <video> elements.
     *  If set to `true`, then videos will always be rendered with a video
     *  player. If set to `false`, they won't, and if not defined, then the `embed_videos` setting
     *  is used to determine whether they should be rendered as videos or as hyperlinks.
     * @param { Array } [options.mentions] - An array of mention references
     * @param { Array } [options.media_urls] - An array of {@link MediaURLMetadata} objects,
     *  used to render media such as images, videos and audio. It might not be
     *  possible to have the media metadata available, so if this value is
     *  `undefined` then the passed-in `text` will be parsed for URLs. If you
     *  don't want this parsing to happen, pass in an empty array for this
     *  option.
     * @param { Boolean } [options.show_images] - Whether image URLs should be rendered as <img> elements.
     * @param { Boolean } options.show_me_message - Whether /me messages should be rendered differently
     * @param { Function } options.onImgClick - Callback for when an inline rendered image has been clicked
     * @param { Function } options.onImgLoad - Callback for when an inline rendered image has been loaded
     */
    constructor (text, offset = 0, options = {}) {
        super(text);
        this.embed_audio = options?.embed_audio;
        this.embed_videos = options?.embed_videos;
        this.mentions = options?.mentions || [];
        this.media_urls = options?.media_urls;
        this.nick = options?.nick;
        this.offset = offset;
        this.onImgClick = options?.onImgClick;
        this.onImgLoad = options?.onImgLoad;
        this.options = options;
        this.payload = [];
        this.references = [];
        this.render_styling = options?.render_styling;
        this.show_images = options?.show_images;
        this.hide_media_urls = options?.hide_media_urls;
    }

    shouldRenderMedia (url_text, type) {
        let override;
        if (type === 'image') {
            override = this.show_images;
        } else if (type === 'audio') {
            override = this.embed_audio;
        } else if (type === 'video') {
            override = this.embed_videos;
        }
        if (typeof override === 'boolean') {
            return override;
        }
        return shouldRenderMediaFromURL(url_text, type);
    }

    /**
     * Look for `http` URIs and return templates that render them as URL links
     * @param { String } text
     * @param { Integer } local_offset - The index of the passed in text relative to
     *  the start of this RichText instance (which is not necessarily the same as the
     *  offset from the start of the original message stanza's body text).
     */
    addHyperlinks (text, local_offset) {
        const full_offset = local_offset + this.offset;
        const urls_meta = this.media_urls || getMediaURLsMetadata(text, local_offset).media_urls || [];
        const media_urls = getMediaURLs(urls_meta, text, full_offset);
        

        media_urls.filter(o => !o.is_encrypted).forEach(url_obj => {
            const url_text = url_obj.url;
            const filtered_url = filterQueryParamsFromURL(url_text);
            let template;
            if (isGIFURL(url_text) && this.shouldRenderMedia(url_text, 'image')) {
                template = tpl_gif(filtered_url, this.hide_media_urls);
            } else if (isImageURL(url_text) && this.shouldRenderMedia(url_text, 'image')) {
                template = tpl_image({
                    'src': filtered_url,
                    // XXX: bit of an abuse of `hide_media_urls`, might want a dedicated option here
                    'href': this.hide_media_urls ? null : filtered_url,
                    'onClick': this.onImgClick,
                    'onLoad': this.onImgLoad
                });
            } else if (isVideoURL(url_text) && this.shouldRenderMedia(url_text, 'video')) {
                template = tpl_video(filtered_url, this.hide_media_urls);
            } else if (isAudioURL(url_text) && this.shouldRenderMedia(url_text, 'audio')) {
                template = tpl_audio(filtered_url, this.hide_media_urls);
            } else {
                template = getHyperlinkTemplate(filtered_url);
            }
            this.addTemplateResult(url_obj.start + local_offset, url_obj.end + local_offset, template);
        });
    }

    /**
     * Look for `geo` URIs and return templates that render them as URL links
     * @param { String } text
     * @param { Integer } offset - The index of the passed in text relative to
     *  the start of the message body text.
     */
    addMapURLs (text, offset) {
        const regex = /geo:([\-0-9.]+),([\-0-9.]+)(?:,([\-0-9.]+))?(?:\?(.*))?/g;
        const matches = text.matchAll(regex);
        for (const m of matches) {
            this.addTemplateResult(
                m.index + offset,
                m.index + m[0].length + offset,
                getHyperlinkTemplate(m[0].replace(regex, api.settings.get('geouri_replacement')))
            );
        }
    }

    /**
     * Look for emojis (shortnames or unicode) and add templates for rendering them.
     * @param { String } text
     * @param { Integer } offset - The index of the passed in text relative to
     *  the start of the message body text.
     */
    addEmojis (text, offset) {
        const references = [...getShortnameReferences(text.toString()), ...getCodePointReferences(text.toString())];
        references.forEach(e => {
            this.addTemplateResult(e.begin + offset, e.end + offset, getEmojiMarkup(e, { 'add_title_wrapper': true }));
        });
    }

    /**
     * Look for mentions included as XEP-0372 references and add templates for
     * rendering them.
     * @param { String } text
     * @param { Integer } local_offset - The index of the passed in text relative to
     *  the start of this RichText instance (which is not necessarily the same as the
     *  offset from the start of the original message stanza's body text).
     */
    addMentions (text, local_offset) {
        const full_offset = local_offset + this.offset;
        this.mentions?.forEach(ref => {
            const begin = Number(ref.begin) - full_offset;
            if (begin < 0 || begin >= full_offset + text.length) {
                return;
            }
            const end = Number(ref.end) - full_offset;
            const mention = text.slice(begin, end);
            if (mention === this.nick) {
                this.addTemplateResult(begin + local_offset, end + local_offset, tpl_mention_with_nick({...ref, mention }));
            } else {
                this.addTemplateResult(begin + local_offset, end + local_offset, tpl_mention({...ref, mention }));
            }
        });
    }

    /**
<<<<<<< HEAD
     * Check for whether a number is within multiple ranges of begin/end references. 
     * For example: given @param { Array } references array of [{ begin: 23, end: 30, ... }, { begin: 80, end: 100, ... }], function will return false if @param { Integer } search_range = `50`. If @param { Integer } search_range = `90`, function will return true
     * @param { Array } references - An array containing reference objects({begin: 1, end: 2, template: {...} }) with ranges of numbers representing begin and end portions of outgoing Chat messages
     * @param { Integer } search_range - This value will be compared to all the ranges contained in @param { Array } references in order to determine whether it lying inside any of those ranges
     */
    checkNumInRange(references, search_range){
        let v = [];

        let map = new Map();

        for(var i = 0; i < references.length; i++){
            v.push(references[i].start);
            map.set(references[i].start, 1);
            v.push(references[i].end);
            map.set(references[i].end, 2);
        }

        v.sort(function(a, b){ return a - b; });
        let index = this.lowerBound(v, search_range);

        if(index >= 0 && v[index] == search_range){
            return true;
        }else{
            if(index >= 0 && map.get(v[index]) == 2){
                return true;
            }else{
                return false;
            }
        }

    }
    /**
     * Used to obtain the nearest lower bound value for a given @param { Integer } value
     * For example: given @param { Array } array contaiing [23, 30, 80, 100], a @param { Integer } value = 90 would return 80
     * @param { Array } array - An array containing a series a integers which are derived from @param { Array } references in `checkNumInRange(references, search_range)`
     * @param { Integer } value - This is the search term from which a lower bound value nearest to it will be returned by the function
     */
    lowerBound(array, value){
        let low = 0;
        let high = array.length;
        while(low < high){
            let mid = Math.floor((low + high) / 2);
            if(value <= array[mid]){
                high = mid;
            }else{
                low = mid + 1;
            }
        }
        return low;
    }


    /**
     * Look for XEP-0393 styling directives and add templates for rendering
     * them.
     */
    addStyling () {
        this.addAnnotations(this.addHyperlinks);

        const references = [];
        var filtered_refs = [];
        var urls_coords = [];

        for(var i = 0; i < this.references.length; i++){
            var ending_string = this.references[i].template.strings.length;
            if(this.references[i].template.strings[ending_string - 1] == "</a>"){
                var new_coords = { 
                    start: this.references[i].begin,
                    end: this.references[i].end
                };
                urls_coords.push(new_coords);
            } 
        }
        if (containsDirectives(this, this.mentions)) {
            const mention_ranges = this.mentions.map(m =>
                Array.from({ 'length': Number(m.end) }, (v, i) => Number(m.begin) + i)
            );
            let i = 0;
            while (i < this.length) {
                if (mention_ranges.filter(r => r.includes(i)).length) { // eslint-disable-line no-loop-func
                    // Don't treat potential directives if they fall within a
                    // declared XEP-0372 reference
                    i++;
                    continue;
                }
                const { d, length } = getDirectiveAndLength(this, i);
                if (d && length) {
                    const is_quote = isQuoteDirective(d);
                    const end = i + length;
                    const slice_end = is_quote ? end : end - d.length;
                    let slice_begin = d === '```' ? i + d.length + 1 : i + d.length;
                    if (is_quote && this[slice_begin] === ' ') {
                        // Trim leading space inside codeblock
                        slice_begin += 1;
                    }
                    const offset = slice_begin;
                    const text = this.slice(slice_begin, slice_end);
                    references.push({
                        'begin': i,
                        'template': getDirectiveTemplate(d, text, offset, this.options),
                        end
                    });
                    i = end;
                }
=======
     * Look for XEP-0393 styling directives and add templates for rendering them.
     */
    addStyling () {
        if (!containsDirectives(this, this.mentions)) {
            return;
        }

        const references = [];
        const mention_ranges = this.mentions.map(m =>
            Array.from({ 'length': Number(m.end) }, (_, i) => Number(m.begin) + i)
        );
        let i = 0;
        while (i < this.length) {
            if (mention_ranges.filter(r => r.includes(i)).length) { // eslint-disable-line no-loop-func
                // Don't treat potential directives if they fall within a
                // declared XEP-0372 reference
>>>>>>> 5760379e
                i++;
                continue;
            }
            const { d, length } = getDirectiveAndLength(this, i);
            if (d && length) {
                const is_quote = isQuoteDirective(d);
                const end = i + length;
                const slice_end = is_quote ? end : end - d.length;
                let slice_begin = d === '```' ? i + d.length + 1 : i + d.length;
                if (is_quote && this[slice_begin] === ' ') {
                    // Trim leading space inside codeblock
                    slice_begin += 1;
                }
                const offset = slice_begin;
                const text = this.slice(slice_begin, slice_end);
                references.push({
                    'begin': i,
                    'template': getDirectiveTemplate(d, text, offset, this.options),
                    end
                });
                i = end;
            }
<<<<<<< HEAD
            if(urls_coords.length > 0){
                for(var k = 0; k < references.length; k++){
                    var start_range = this.checkNumInRange(urls_coords, references[k].begin);
                    var end_range = this.checkNumInRange(urls_coords, references[k].end);

                    if(!start_range && !end_range){
                        filtered_refs.push(references[k]);
                    }
                }
            }else{
                filtered_refs = references;
            }
            const begin_end_coords = filtered_refs.map(ref => ref.begin);
            filtered_refs = filtered_refs.filter(({begin}, index) => !begin_end_coords.includes(begin, index + 1));
=======
            i++;
>>>>>>> 5760379e
        }
        filtered_refs.forEach(ref => this.addTemplateResult(ref.begin, ref.end, ref.template));
    }

    
    trimMeMessage () {
        if (this.offset === 0) {
            // Subtract `/me ` from 3rd person messages
            if (this.isMeCommand()) {
                this.payload[0] = this.payload[0].substring(4);
            }
        }
    }

    /**
     * Look for plaintext (i.e. non-templated) sections of this RichText
     * instance and add references via the passed in function.
     * @param { Function } func
     */
    addAnnotations (func) {
        const payload = this.marshall();
        let idx = 0; // The text index of the element in the payload
        for (const text of payload) {
            if (!text) {
                continue;
            } else if (isString(text)) {
                func.call(this, text, idx);
                idx += text.length;
            } else {
                idx = text.end;
            }
        }
    }

    /**
     * Parse the text and add template references for rendering the "rich" parts.
     *
     * @param { RichText } text
     * @param { Boolean } show_images - Should URLs of images be rendered as `<img>` tags?
     * @param { Function } onImgLoad
     * @param { Function } onImgClick
     **/
    async addTemplates () {
        /**
         * Synchronous event which provides a hook for transforming a chat message's body text
         * before the default transformations have been applied.
         * @event _converse#beforeMessageBodyTransformed
         * @param { RichText } text - A {@link RichText } instance. You
         *  can call {@link RichText#addTemplateResult } on it in order to
         *  add TemplateResult objects meant to render rich parts of the message.
         * @example _converse.api.listen.on('beforeMessageBodyTransformed', (view, text) => { ... });
         */
        await api.trigger('beforeMessageBodyTransformed', this, { 'Synchronous': true });


        this.render_styling && this.addStyling();
        this.addAnnotations(this.addMentions);
        this.addAnnotations(this.addHyperlinks);
        this.addAnnotations(this.addMapURLs);

        await api.emojis.initialize();
        this.addAnnotations(this.addEmojis);

        /**
         * Synchronous event which provides a hook for transforming a chat message's body text
         * after the default transformations have been applied.
         * @event _converse#afterMessageBodyTransformed
         * @param { RichText } text - A {@link RichText } instance. You
         *  can call {@link RichText#addTemplateResult} on it in order to
         *  add TemplateResult objects meant to render rich parts of the message.
         * @example _converse.api.listen.on('afterMessageBodyTransformed', (view, text) => { ... });
         */
        await api.trigger('afterMessageBodyTransformed', this, { 'Synchronous': true });

        this.payload = this.marshall();
        this.options.show_me_message && this.trimMeMessage();
        this.payload = this.payload.map(item => (isString(item) ? item : item.template));
    }

    /**
     * The "rich" markup parts of a chat message are represented by lit
     * TemplateResult objects.
     *
     * This method can be used to add new template results to this message's
     * text.
     *
     * @method RichText.addTemplateResult
     * @param { Number } begin - The starting index of the plain message text
     * which is being replaced with markup.
     * @param { Number } end - The ending index of the plain message text
     * which is being replaced with markup.
     * @param { Object } template - The lit TemplateResult instance
     */
    addTemplateResult (begin, end, template) {
        this.references.push({ begin, end, template });
    }

    isMeCommand () {
        const text = this.toString();
        if (!text) {
            return false;
        }
        return text.startsWith('/me ');
    }

    /**
     * Take the annotations and return an array of text and TemplateResult
     * instances to be rendered to the DOM.
     * @method RichText#marshall
     */
    marshall () {
        let list = [this.toString()];
        this.references
            .sort((a, b) => b.begin - a.begin)
            .forEach(ref => {
                const text = list.shift();
                list = [text.slice(0, ref.begin), ref, text.slice(ref.end), ...list];
            });
        return list.reduce(
            (acc, i) => (isString(i) ? [...acc, convertASCII2Emoji(collapseLineBreaks(i))] : [...acc, i]),
            []
        );
    }
}<|MERGE_RESOLUTION|>--- conflicted
+++ resolved
@@ -210,7 +210,7 @@
     }
 
     /**
-<<<<<<< HEAD
+
      * Check for whether a number is within multiple ranges of begin/end references. 
      * For example: given @param { Array } references array of [{ begin: 23, end: 30, ... }, { begin: 80, end: 100, ... }], function will return false if @param { Integer } search_range = `50`. If @param { Integer } search_range = `90`, function will return true
      * @param { Array } references - An array containing reference objects({begin: 1, end: 2, template: {...} }) with ranges of numbers representing begin and end portions of outgoing Chat messages
@@ -315,24 +315,7 @@
                     });
                     i = end;
                 }
-=======
-     * Look for XEP-0393 styling directives and add templates for rendering them.
-     */
-    addStyling () {
-        if (!containsDirectives(this, this.mentions)) {
-            return;
-        }
-
-        const references = [];
-        const mention_ranges = this.mentions.map(m =>
-            Array.from({ 'length': Number(m.end) }, (_, i) => Number(m.begin) + i)
-        );
-        let i = 0;
-        while (i < this.length) {
-            if (mention_ranges.filter(r => r.includes(i)).length) { // eslint-disable-line no-loop-func
-                // Don't treat potential directives if they fall within a
-                // declared XEP-0372 reference
->>>>>>> 5760379e
+
                 i++;
                 continue;
             }
@@ -355,7 +338,7 @@
                 });
                 i = end;
             }
-<<<<<<< HEAD
+
             if(urls_coords.length > 0){
                 for(var k = 0; k < references.length; k++){
                     var start_range = this.checkNumInRange(urls_coords, references[k].begin);
@@ -370,9 +353,7 @@
             }
             const begin_end_coords = filtered_refs.map(ref => ref.begin);
             filtered_refs = filtered_refs.filter(({begin}, index) => !begin_end_coords.includes(begin, index + 1));
-=======
-            i++;
->>>>>>> 5760379e
+
         }
         filtered_refs.forEach(ref => this.addTemplateResult(ref.begin, ref.end, ref.template));
     }
